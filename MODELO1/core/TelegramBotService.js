const TelegramBot = require('node-telegram-bot-api');
const axios = require('axios');
const fs = require('fs');
const path = require('path');
const { v4: uuidv4 } = require('uuid');
const cron = require('node-cron');
const { DateTime } = require('luxon');
const GerenciadorMidia = require('../BOT/utils/midia');
const { sendFacebookEvent, generateEventId, generateHashedUserData } = require('../../services/facebook');
const { mergeTrackingData, isRealTrackingData } = require('../../services/trackingValidation');
const { getInstance: getSessionTracking } = require('../../services/sessionTracking');

// Fila global para controlar a geração de cobranças e evitar erros 429
const cobrancaQueue = [];
let processingCobrancaQueue = false;

async function processCobrancaQueue() {
  if (processingCobrancaQueue) return;
  processingCobrancaQueue = true;
  try {
    while (cobrancaQueue.length > 0) {
      const task = cobrancaQueue.shift();
      try {
        await task();
      } catch (err) {
        console.error('Erro ao processar fila de cobrança:', err.message);
      }
      await new Promise(r => setTimeout(r, 200));
    }
  } finally {
    // Garante desbloqueio em caso de erro
    processingCobrancaQueue = false;
  }
}


class TelegramBotService {
  constructor(options = {}) {
    this.token = options.token;
    this.baseUrl = options.baseUrl;
    // url utilizada na geração dos links enviados aos usuários
    this.frontendUrl = options.frontendUrl || process.env.FRONTEND_URL || options.baseUrl;
    this.config = options.config || {};
    this.postgres = options.postgres;
    this.sqlite = options.sqlite;
    this.botId = options.bot_id || 'bot';
    let grupo = 'G1';
    if (this.token === process.env.TELEGRAM_TOKEN_BOT2) grupo = 'G2';
    this.grupo = grupo;
    this.pgPool = this.postgres ? this.postgres.createPool() : null;
    if (this.pgPool) {
      this.postgres.limparDownsellsAntigos(this.pgPool);
      setInterval(() => this.postgres.limparDownsellsAntigos(this.pgPool), 60 * 60 * 1000);
    }
    this.processingDownsells = new Map();
    // Registrar arquivos de mídia de downsell ausentes já reportados
    this.loggedMissingDownsellFiles = new Set();
    // Map para armazenar fbp/fbc/ip de cada usuário (legacy - será removido)
    this.trackingData = new Map();
    // Map para deduplicação do evento AddToCart por usuário
    this.addToCartCache = new Map();
    // Serviço de rastreamento de sessão invisível
    this.sessionTracking = getSessionTracking();
    this.bot = null;
    this.db = null;
    this.gerenciadorMidia = new GerenciadorMidia();
    this.agendarMensagensPeriodicas();
    this.agendarLimpezaTrackingData();
  }

  iniciar() {
    if (!this.token) {
      console.error(`[${this.botId}] TELEGRAM_TOKEN não definido`);
      return;
    }
    if (!this.baseUrl) {
      console.error(`[${this.botId}] BASE_URL não definida`);
    }
    this.db = this.sqlite ? this.sqlite.initialize() : null;
    if (this.db) {
      try {
        this.db.prepare(`ALTER TABLE tokens ADD COLUMN usado INTEGER DEFAULT 0`).run();
        console.log(`[${this.botId}] 🧩 Coluna 'usado' adicionada ao SQLite`);
      } catch (e) {
        if (!e.message.includes('duplicate column name')) {
          console.error(`[${this.botId}] ⚠️ Erro ao adicionar coluna 'usado' no SQLite:`, e.message);
        }
      }
    }

    console.log(`\n[${this.botId}] 🔍 Verificando integridade das mídias...`);
    const integridade = this.gerenciadorMidia.verificarIntegridade();
    console.log(`[${this.botId}] ✅ Sistema de mídias inicializado (${integridade.porcentagem}% das mídias disponíveis)\n`);

    this.bot = new TelegramBot(this.token, { polling: false });
    if (this.baseUrl) {
      const webhookUrl = `${this.baseUrl}/${this.botId}/webhook`;
      this.bot
        .setWebHook(webhookUrl)
        .then(() => {
          console.log(`[${this.botId}] ✅ Webhook configurado: ${webhookUrl}`);
          return this.bot.getWebHookInfo();
        })
        .then(info => {
          console.log(
            `[${this.botId}] ℹ️ getWebhookInfo -> URL: ${info.url}, erro: ${info.last_error_message || 'nenhum'}`
          );
        })
        .catch(err =>
          console.error(`[${this.botId}] ❌ Erro ao configurar webhook:`, err)
        );
    }

    this.registrarComandos();
    console.log(`[${this.botId}] ✅ Bot iniciado`);
  }

  normalizeTelegramId(id) {
    if (id === null || id === undefined) return null;
    const parsed = parseInt(id.toString(), 10);
    return Number.isNaN(parsed) ? null : parsed;
  }

  getTrackingData(id) {
    const cleanId = this.normalizeTelegramId(id);
    if (cleanId === null) {
      console.warn(`[${this.botId}] ID inválido ao acessar trackingData:`, id);
      return undefined;
    }
    return this.trackingData.get(cleanId);
  }

  async salvarTrackingData(telegramId, data, forceOverwrite = false) {
    const cleanTelegramId = this.normalizeTelegramId(telegramId);
    if (cleanTelegramId === null || !data) return;

    const newQuality = isRealTrackingData(data) ? 'real' : 'fallback';
    const existing = this.getTrackingData(telegramId);
    const existingQuality = existing
      ? existing.quality || (isRealTrackingData(existing) ? 'real' : 'fallback')
      : null;

    // 🔥 NOVO: Verificar se UTMs são diferentes
    const utmFields = ['utm_source', 'utm_medium', 'utm_campaign', 'utm_term', 'utm_content'];
    let hasUtmChanges = false;
    
    if (existing) {
      hasUtmChanges = utmFields.some(field => {
        const existingValue = existing[field] || null;
        const newValue = data[field] || null;
        return existingValue !== newValue;
      });
    }

    console.log(`[${this.botId}] [DEBUG] UTMs diferentes detectados: ${hasUtmChanges} para ${telegramId}`);
    if (hasUtmChanges) {
      console.log(`[${this.botId}] [DEBUG] UTMs existentes:`, utmFields.reduce((acc, field) => ({ ...acc, [field]: existing?.[field] || null }), {}));
      console.log(`[${this.botId}] [DEBUG] UTMs novos:`, utmFields.reduce((acc, field) => ({ ...acc, [field]: data[field] || null }), {}));
    }

    // ✅ REGRA 1: Se forceOverwrite é true (vem de payload), sempre sobrescrever
    if (forceOverwrite) {
      console.log(
        `[${this.botId}] [DEBUG] Forçando sobrescrita de tracking para ${telegramId} (payload associado)`
      );
      // Pula todas as verificações e força a sobrescrita
    }
    // ✅ REGRA 2: Se tracking é real mas UTMs são diferentes, permitir atualização
    else if (existingQuality === 'real' && newQuality === 'fallback' && !hasUtmChanges) {
      console.log(
        `[${this.botId}] [DEBUG] Dados reais já existentes e UTMs iguais. Fallback ignorado para ${telegramId}`
      );
      return;
    }

    // ✅ REGRA 3: Se tracking é real e UTMs são diferentes, forçar atualização
    else if (existingQuality === 'real' && hasUtmChanges) {
      console.log(
        `[${this.botId}] [DEBUG] UTMs diferentes detectados. Atualizando tracking real para ${telegramId}`
      );
      // Força atualização independente da qualidade dos novos dados
    } else if (!forceOverwrite) {
      // ✅ REGRA 4: Lógica original para casos sem mudança de UTMs (só se não for forceOverwrite)
      let shouldOverwrite = true;
      if (existing) {
        if (newQuality === 'fallback' && existingQuality === 'fallback') {
          const campos = ['fbp', 'fbc', 'ip', 'user_agent'];
          const countExisting = campos.reduce((acc, c) => acc + (existing[c] ? 1 : 0), 0);
          const countNew = campos.reduce((acc, c) => acc + (data[c] ? 1 : 0), 0);
          shouldOverwrite = countNew > countExisting;
        }
      }

      if (!shouldOverwrite) {
        console.log(
          `[${this.botId}] [DEBUG] Tracking data existente é melhor ou igual. Não sobrescrevendo para ${telegramId}`
        );
        return;
      }
    }

    // ✅ REGRA 4: Preservar dados de qualidade quando apenas UTMs mudam
    let finalEntry;
    if (existingQuality === 'real' && hasUtmChanges && newQuality === 'fallback') {
      // Manter dados de qualidade existentes, mas atualizar UTMs
      finalEntry = {
        utm_source: data.utm_source || existing.utm_source || null,
        utm_medium: data.utm_medium || existing.utm_medium || null,
        utm_campaign: data.utm_campaign || existing.utm_campaign || null,
        utm_term: data.utm_term || existing.utm_term || null,
        utm_content: data.utm_content || existing.utm_content || null,
        fbp: existing.fbp || data.fbp || null, // Priorizar dados existentes de qualidade
        fbc: existing.fbc || data.fbc || null,
        ip: existing.ip || data.ip || null,
        user_agent: existing.user_agent || data.user_agent || null,
        quality: existingQuality, // Manter qualidade real
        created_at: Date.now()
      };
      console.log(`[${this.botId}] [DEBUG] Preservando qualidade real e atualizando UTMs para ${telegramId}`);
    } else {
      // Comportamento padrão
      finalEntry = {
        utm_source: data.utm_source || null,
        utm_medium: data.utm_medium || null,
        utm_campaign: data.utm_campaign || null,
        utm_term: data.utm_term || null,
        utm_content: data.utm_content || null,
        fbp: data.fbp || null,
        fbc: data.fbc || null,
        ip: data.ip || null,
        user_agent: data.user_agent || null,
        quality: newQuality,
        created_at: Date.now()
      };
    }
    this.trackingData.set(cleanTelegramId, finalEntry);
    console.log(`[${this.botId}] [DEBUG] Tracking data salvo para ${cleanTelegramId}:`, finalEntry);
    if (this.db) {
      try {
        this.db.prepare(
          'INSERT OR REPLACE INTO tracking_data (telegram_id, utm_source, utm_medium, utm_campaign, utm_term, utm_content, fbp, fbc, ip, user_agent, created_at) VALUES (?,?,?,?,?,?,?,?,?,?,CURRENT_TIMESTAMP)'
        ).run(
          cleanTelegramId,
          finalEntry.utm_source,
          finalEntry.utm_medium,
          finalEntry.utm_campaign,
          finalEntry.utm_term,
          finalEntry.utm_content,
          finalEntry.fbp,
          finalEntry.fbc,
          finalEntry.ip,
          finalEntry.user_agent
        );
      } catch (e) {
        console.error(`[${this.botId}] Erro ao salvar tracking SQLite:`, e.message);
      }
    }
    if (this.pgPool) {
      try {
        await this.postgres.executeQuery(
          this.pgPool,
          `INSERT INTO tracking_data (telegram_id, utm_source, utm_medium, utm_campaign, utm_term, utm_content, fbp, fbc, ip, user_agent, created_at)
           VALUES ($1,$2,$3,$4,$5,$6,$7,$8,$9,$10,NOW())
           ON CONFLICT (telegram_id) DO UPDATE SET utm_source=EXCLUDED.utm_source, utm_medium=EXCLUDED.utm_medium, utm_campaign=EXCLUDED.utm_campaign, utm_term=EXCLUDED.utm_term, utm_content=EXCLUDED.utm_content, fbp=EXCLUDED.fbp, fbc=EXCLUDED.fbc, ip=EXCLUDED.ip, user_agent=EXCLUDED.user_agent, created_at=EXCLUDED.created_at`,
          [cleanTelegramId, finalEntry.utm_source, finalEntry.utm_medium, finalEntry.utm_campaign, finalEntry.utm_term, finalEntry.utm_content, finalEntry.fbp, finalEntry.fbc, finalEntry.ip, finalEntry.user_agent]
        );
      } catch (e) {
        console.error(`[${this.botId}] Erro ao salvar tracking PG:`, e.message);
      }
    }
  }

  async buscarTrackingData(telegramId) {
    const cleanTelegramId = this.normalizeTelegramId(telegramId);
    if (cleanTelegramId === null) return null;
    let row = null;
    if (this.db) {
      try {
        row = this.db
          .prepare('SELECT utm_source, utm_medium, utm_campaign, utm_term, utm_content, fbp, fbc, ip, user_agent FROM tracking_data WHERE telegram_id = ?')
          .get(cleanTelegramId);
      } catch (e) {
        console.error(`[${this.botId}] Erro ao buscar tracking SQLite:`, e.message);
      }
    }
    if (!row && this.pgPool) {
      try {
        const res = await this.postgres.executeQuery(
          this.pgPool,
          'SELECT utm_source, utm_medium, utm_campaign, utm_term, utm_content, fbp, fbc, ip, user_agent FROM tracking_data WHERE telegram_id = $1',
          [cleanTelegramId]
        );
        row = res.rows[0];
      } catch (e) {
        console.error(`[${this.botId}] Erro ao buscar tracking PG:`, e.message);
      }
    }
    if (row) {
      row.created_at = Date.now();
      this.trackingData.set(cleanTelegramId, row);
    }
    return row;
  }

  /**
   * Busca o token mais recente de um usuário pelo telegram_id
   * @param {number} chatId - ID do chat do Telegram
   * @returns {string|null} Token mais recente ou null se não encontrado
   */
  async buscarTokenUsuario(chatId) {
    const cleanTelegramId = this.normalizeTelegramId(chatId);
    if (cleanTelegramId === null) return null;
    
    let row = null;
    
    // Tentar SQLite primeiro
    if (this.db) {
      try {
        row = this.db.prepare(`
          SELECT token 
          FROM tokens 
          WHERE telegram_id = ? AND status = 'valido' AND token IS NOT NULL
          ORDER BY criado_em DESC
          LIMIT 1
        `).get(cleanTelegramId);
      } catch (error) {
        console.warn(`[${this.botId}] Erro ao buscar token SQLite para usuário ${chatId}:`, error.message);
      }
    }
    
    // Se não encontrou no SQLite, tentar PostgreSQL
    if (!row && this.pgPool) {
      try {
        const result = await this.postgres.executeQuery(
          this.pgPool,
          `SELECT token 
           FROM tokens 
           WHERE telegram_id = $1 AND status = 'valido' AND token IS NOT NULL
           ORDER BY criado_em DESC
           LIMIT 1`,
          [cleanTelegramId]
        );
        row = result.rows[0];
      } catch (error) {
        console.warn(`[${this.botId}] Erro ao buscar token PostgreSQL para usuário ${chatId}:`, error.message);
      }
    }
    
    return row ? row.token : null;
  }

  async cancelarDownsellPorBloqueio(chatId) {
    console.warn(`⚠️ Usuário bloqueou o bot, cancelando downsell para chatId: ${chatId}`);
    if (!this.pgPool) return;
    try {
      const cleanTelegramId = this.normalizeTelegramId(chatId);
      if (cleanTelegramId === null) return;
      await this.postgres.executeQuery(
        this.pgPool,
        'DELETE FROM downsell_progress WHERE telegram_id = $1',
        [cleanTelegramId]
      );
    } catch (err) {
      console.error(`[${this.botId}] Erro ao remover downsell de ${chatId}:`, err.message);
    }
  }

  async processarImagem(imageBuffer) {
    let sharp;
    try {
      sharp = require('sharp');
    } catch (e) {
      sharp = null;
    }
    if (!sharp) return imageBuffer;
    try {
      return await sharp(imageBuffer)
        .extend({ top: 40, bottom: 40, left: 40, right: 40, background: { r: 255, g: 255, b: 255, alpha: 1 } })
        .png()
        .toBuffer();
    } catch (err) {
      console.warn(`[${this.botId}] Erro ao processar imagem:`, err.message);
      return imageBuffer;
    }
  }

  async enviarMidiaComFallback(chatId, tipo, caminho, opcoes = {}) {
    if (!caminho) return false;
    try {
      if (caminho.startsWith('http')) {
        switch (tipo) {
          case 'photo':
            await this.bot.sendPhoto(chatId, caminho, opcoes); break;
          case 'video':
            await this.bot.sendVideo(chatId, caminho, opcoes); break;
          case 'audio':
            await this.bot.sendVoice(chatId, caminho, opcoes); break;
          default:
            return false;
        }
        return true;
      }
      const abs = path.resolve(path.join(__dirname, '..', 'BOT'), caminho);
      if (!fs.existsSync(abs)) {
        const downsellPath = path.join('midia', 'downsells') + path.sep;
        if (abs.includes(downsellPath)) {
          if (!this.loggedMissingDownsellFiles.has(abs)) {
            this.loggedMissingDownsellFiles.add(abs);
            console.warn(`[${this.botId}] Arquivo não encontrado ${abs}`);
          }
        } else {
          console.warn(`[${this.botId}] Arquivo não encontrado ${abs}`);
        }
        return false;
      }
      const stream = fs.createReadStream(abs);
      switch (tipo) {
        case 'photo':
          await this.bot.sendPhoto(chatId, stream, opcoes); break;
        case 'video':
          await this.bot.sendVideo(chatId, stream, opcoes); break;
        case 'audio':
          await this.bot.sendVoice(chatId, stream, opcoes); break;
        default:
          return false;
      }
      return true;
    } catch (err) {
      if (err.response?.statusCode === 403 || err.message?.includes('bot was blocked by the user')) {
        err.blockedByUser = true;
        throw err;
      }
      console.error(`[${this.botId}] Erro ao enviar mídia ${tipo}:`, err.message);
      return false;
    }
  }

  async enviarMidiasHierarquicamente(chatId, midias) {
    if (!midias) return;
    const ordem = ['audio', 'video', 'photo'];
    for (const tipo of ordem) {
      let caminho = null;
      if (tipo === 'photo') {
        caminho = midias.foto || midias.imagem;
      } else {
        caminho = midias[tipo];
      }
      if (!caminho) continue;
      await this.enviarMidiaComFallback(chatId, tipo, caminho);
    }
  }

async _executarGerarCobranca(req, res) {
  // 🔥 CORREÇÃO IMPLEMENTADA: Priorização de UTMs da requisição atual
  // ===================================================================
  // Esta função agora garante que UTMs vindos na requisição atual (req.body)
  // sempre sobrescrevam os dados antigos de tracking, conforme solicitado.
  // 
  // Implementação:
  // 1. UTMs do req.body têm prioridade absoluta sobre dados salvos
  // 2. trackingFinal é criado com merge + sobrescrita manual dos UTMs do req.body
  // 3. Todos os destinos (banco, PushinPay, Facebook CAPI) usam os UTMs finais
  // 
  // Campos afetados: utm_source, utm_medium, utm_campaign, utm_term, utm_content
  // ===================================================================
  
  if (!req.body || typeof req.body !== 'object') {
    return res.status(400).json({ error: 'Payload inválido' });
  }

  const {
    plano,
    valor,
    event_source_url,
    telegram_id
  } = req.body;

  // Garantir que trackingData seja sempre um objeto
  const tracking = req.body.trackingData || {};

  // 🔧 LOGS DE SEGURANÇA ADICIONAIS PARA DEBUG
  console.log('[SECURITY DEBUG] req.body.trackingData tipo:', typeof req.body.trackingData);
  console.log('[SECURITY DEBUG] req.body.trackingData valor:', req.body.trackingData);
  console.log('[SECURITY DEBUG] tracking após fallback:', tracking);
  console.log('[SECURITY DEBUG] tracking é null?', tracking === null);
  console.log('[SECURITY DEBUG] tracking é undefined?', tracking === undefined);
  console.log('[SECURITY DEBUG] typeof tracking:', typeof tracking);

  // Acesso seguro aos campos individuais
  const utm_source = tracking.utm_source || null;
  const utm_medium = tracking.utm_medium || null;
  const utm_campaign = tracking.utm_campaign || null;
  const utm_term = tracking.utm_term || null;
  const utm_content = tracking.utm_content || null;
  const reqFbp = tracking.fbp || null;
  const reqFbc = tracking.fbc || null;
  const reqIp = tracking.ip || req.ip || null;
  const reqUa = tracking.user_agent || req.headers['user-agent'] || null;

  console.log('📡 API: POST /api/gerar-cobranca');
  console.log('🔍 Tracking recebido:', {
    utm_source,
    utm_medium,
    utm_campaign,
    utm_term,
    utm_content,
    fbp: reqFbp,
    fbc: reqFbc,
    ip: reqIp,
    user_agent: reqUa
  });
  console.log('[DEBUG] Dados recebidos:', { telegram_id, plano, valor });
  console.log('[DEBUG] trackingData do req.body:', req.body.trackingData);
  
  // 🔥 CORREÇÃO: Log detalhado dos UTMs recebidos
  console.log('[DEBUG] 🎯 UTMs extraídos da requisição:', {
    utm_source,
    utm_medium,
    utm_campaign,
    utm_term,
    utm_content
  });
<<<<<<< HEAD
  console.log('[DEBUG] 🎯 UTMs origem - req.body:', {
    utm_source: req.body.utm_source,
    utm_medium: req.body.utm_medium, 
    utm_campaign: req.body.utm_campaign
=======
  console.log('[DEBUG] 🎯 UTMs origem - req.body.trackingData:', {
    utm_source: req.body.trackingData?.utm_source,
    utm_medium: req.body.trackingData?.utm_medium,
    utm_campaign: req.body.trackingData?.utm_campaign
>>>>>>> 1731b81a
  });
  console.log('[DEBUG] 🎯 UTMs origem - req.query:', {
    utm_source: req.query?.utm_source,
    utm_medium: req.query?.utm_medium,
    utm_campaign: req.query?.utm_campaign
  });

  if (!plano || !valor) {
    return res.status(400).json({ error: 'Parâmetros inválidos: plano e valor são obrigatórios.' });
  }

  const valorCentavos = this.config.formatarValorCentavos(valor);
  if (isNaN(valorCentavos) || valorCentavos < 50) {
    return res.status(400).json({ error: 'Valor mínimo é R$0,50.' });
  }

  let pushPayload;
  try {
    console.log(`[DEBUG] Buscando tracking data para telegram_id: ${telegram_id}`);

    // 🔥 NOVO: Primeiro tentar buscar do SessionTracking (invisível)
    const sessionTrackingData = this.sessionTracking.getTrackingData(telegram_id);
    console.log('[DEBUG] SessionTracking data:', sessionTrackingData ? { fbp: !!sessionTrackingData.fbp, fbc: !!sessionTrackingData.fbc } : null);

    // 1. Tentar buscar do cache
    const trackingDataCache = this.getTrackingData(telegram_id);
    console.log('[DEBUG] trackingData cache:', trackingDataCache);

    // 2. Se cache vazio ou incompleto, buscar do banco
    let trackingDataDB = null;
    if (!isRealTrackingData(trackingDataCache)) {
      console.log('[DEBUG] Cache vazio ou incompleto, buscando no banco...');
      trackingDataDB = await this.buscarTrackingData(telegram_id);
      console.log('[DEBUG] trackingData banco:', trackingDataDB);
    }

    // 3. Combinar SessionTracking + cache + banco (prioridade para SessionTracking)
    let dadosSalvos = mergeTrackingData(trackingDataCache, trackingDataDB);
    if (sessionTrackingData) {
      dadosSalvos = mergeTrackingData(dadosSalvos, sessionTrackingData);
    }
    console.log('[DEBUG] dadosSalvos após merge SessionTracking+cache+banco:', dadosSalvos);

    // 2. Extrair novos dados da requisição (cookies, IP, user_agent)
    const ipRawList = req.headers['x-forwarded-for'] || req.socket.remoteAddress || '';
    const ipRaw = typeof ipRawList === 'string' ? ipRawList.split(',')[0].trim() : '';
    const ipBody = req.body.client_ip_address || req.body.ip;
    let ipCriacao = ipBody || ipRaw;
    if (ipCriacao === '::1' || ipCriacao === '127.0.0.1') ipCriacao = undefined;

    const uaCriacao = req.body.user_agent || req.get('user-agent');

    function parseCookies(str) {
      const out = {};
      if (!str) return out;
      for (const part of str.split(';')) {
        const idx = part.indexOf('=');
        if (idx === -1) continue;
        const k = part.slice(0, idx).trim();
        const v = decodeURIComponent(part.slice(idx + 1).trim());
        out[k] = v;
      }
      return out;
    }

    const cookies = parseCookies(req.headers['cookie']);

    const dadosRequisicao = {
      fbp: reqFbp || req.body.fbp || req.body._fbp || cookies._fbp || cookies.fbp || null,
      fbc: reqFbc || req.body.fbc || req.body._fbc || cookies._fbc || cookies.fbc || null,
      ip: reqIp || ipBody || ipRaw || null,
      user_agent: reqUa || uaCriacao || null,
      // 🔥 CORREÇÃO: Incluir UTMs da URL atual
      utm_source: utm_source || null,
      utm_medium: utm_medium || null,
      utm_campaign: utm_campaign || null,
      utm_term: utm_term || null,
      utm_content: utm_content || null
    };
    console.log('[DEBUG] Dados da requisição atual:', dadosRequisicao);

    // 3. Fazer mergeTrackingData(dadosSalvos, dadosRequisicao)
    let finalTrackingData = mergeTrackingData(dadosSalvos, dadosRequisicao) || {};

    // 🔧 PROTEÇÃO CRÍTICA: Garantir que finalTrackingData nunca seja null
    if (!finalTrackingData || typeof finalTrackingData !== 'object') {
      console.error('[ERRO CRÍTICO] finalTrackingData está null ou inválido. Prosseguindo com objeto vazio.');
      finalTrackingData = {};
    }

    console.log('[DEBUG] Final tracking data após merge:', finalTrackingData);
    
    // 🔥 CORREÇÃO: Log específico dos UTMs finais
    console.log('[DEBUG] 🎯 UTMs FINAIS após merge:', {
<<<<<<< HEAD
      utm_source: finalTrackingData.utm_source,
      utm_medium: finalTrackingData.utm_medium,
      utm_campaign: finalTrackingData.utm_campaign,
      utm_term: finalTrackingData.utm_term,
      utm_content: finalTrackingData.utm_content
=======
      utm_source: finalTrackingData?.utm_source,
      utm_medium: finalTrackingData?.utm_medium,
      utm_campaign: finalTrackingData?.utm_campaign,
      utm_term: finalTrackingData?.utm_term,
      utm_content: finalTrackingData?.utm_content
>>>>>>> 1731b81a
    });

    // 🔥 NOVO: NUNCA gerar fallbacks para _fbp/_fbc - usar apenas dados reais do navegador
    // Se não existir, o evento CAPI será enviado sem esses campos (conforme regra 8)
    if (!finalTrackingData.fbp) {
      console.log('[INFO] 🔥 fbp não encontrado - evento CAPI será enviado sem este campo (anonimato preservado)');
    }

    if (!finalTrackingData.fbc) {
      console.log('[INFO] 🔥 fbc não encontrado - evento CAPI será enviado sem este campo (anonimato preservado)');
    }

    // IP e user_agent podem ter fallback pois são mais genéricos
    if (!finalTrackingData.ip) {
      console.log('[INFO] ip está null, usando fallback do request');
      finalTrackingData.ip = ipCriacao || '127.0.0.1';
    }

    if (!finalTrackingData.user_agent) {
      console.log('[INFO] user_agent está null, usando fallback do request');
      finalTrackingData.user_agent = uaCriacao || 'Unknown';
    }

    // 5. Salvar se o resultado final for real e o cache estiver vazio ou com fallback
    const finalReal = isRealTrackingData(finalTrackingData);
    const cacheEntry = this.getTrackingData(telegram_id);
    const cacheQuality = cacheEntry
      ? cacheEntry.quality || (isRealTrackingData(cacheEntry) ? 'real' : 'fallback')
      : null;
    console.log('[DEBUG] finalTrackingData é real?', finalReal);
    console.log('[DEBUG] Qualidade no cache:', cacheQuality);

    const shouldSave = finalReal && (!cacheEntry || cacheQuality === 'fallback');

    if (shouldSave) {
      console.log('[DEBUG] Salvando tracking data atualizado no cache');
      await this.salvarTrackingData(telegram_id, finalTrackingData);
    } else {
      console.log('[DEBUG] Tracking data não precisa ser atualizado');
    }

    console.log('[DEBUG] Tracking data final que será usado:', finalTrackingData);

    // 🔥 CORREÇÃO: Usar UTMs finais após merge (prioridade para requisição atual)
    const camposUtm = ['utm_source', 'utm_medium', 'utm_campaign', 'utm_term', 'utm_content'];
    let trackingFinal = { ...(finalTrackingData || {}) };

    // 🔧 PROTEÇÃO ADICIONAL: Garantir que trackingFinal nunca seja null ou tenha propriedades indefinidas
    if (!trackingFinal || typeof trackingFinal !== 'object') {
      console.error('[ERRO CRÍTICO] trackingFinal está null ou inválido. Recriando como objeto vazio.');
      trackingFinal = {};
    }

    console.log('[SECURITY DEBUG] trackingFinal após criação:', trackingFinal);
    console.log('[SECURITY DEBUG] trackingFinal é null?', trackingFinal === null);
    console.log('[SECURITY DEBUG] typeof trackingFinal:', typeof trackingFinal);

    // 🔧 CORREÇÃO DO BUG: Verificar se req.body.trackingData existe e não é null antes de acessar suas propriedades
    const requestTrackingData = req.body.trackingData;
    if (requestTrackingData && typeof requestTrackingData === 'object') {
      // Garantir que UTMs da requisição atual sempre sobrescrevam os dados antigos
      camposUtm.forEach(campo => {
        if (requestTrackingData[campo]) {
          trackingFinal[campo] = requestTrackingData[campo];
        }
      });
    } else {
      console.log('[DEBUG] req.body.trackingData está null, undefined ou não é um objeto - pulando sobrescrita de UTMs');
    }

    console.log('[DEBUG] 🎯 UTMs FINAIS após priorização da requisição atual:', {
      utm_source: trackingFinal?.utm_source,
      utm_medium: trackingFinal?.utm_medium,
      utm_campaign: trackingFinal?.utm_campaign,
      utm_term: trackingFinal?.utm_term,
      utm_content: trackingFinal?.utm_content
    });

    const eventTime = Math.floor(DateTime.now().setZone('America/Sao_Paulo').toSeconds());

    // 🔧 PROTEÇÃO CRÍTICA: Criar metadata de forma segura para evitar erro "Cannot read properties of null"
    const metadata = {};
    
    // Verificar se trackingFinal existe e é um objeto antes de acessar suas propriedades
    if (trackingFinal && typeof trackingFinal === 'object') {
      if (trackingFinal.utm_source) metadata.utm_source = trackingFinal.utm_source;
      if (trackingFinal.utm_medium) metadata.utm_medium = trackingFinal.utm_medium;
      if (trackingFinal.utm_campaign) metadata.utm_campaign = trackingFinal.utm_campaign;
      if (trackingFinal.utm_term) metadata.utm_term = trackingFinal.utm_term;
      if (trackingFinal.utm_content) metadata.utm_content = trackingFinal.utm_content;
    } else {
      console.error('[ERRO CRÍTICO] trackingFinal é null ou não é um objeto na criação do metadata!');
      console.error('[DEBUG] trackingFinal:', trackingFinal);
      console.error('[DEBUG] typeof trackingFinal:', typeof trackingFinal);
    }

    const webhookUrl =
      typeof this.baseUrl === 'string'
        ? `${this.baseUrl}/${this.botId}/webhook`
        : undefined;

    const pushPayload = {
      value: valorCentavos,
      split_rules: []
    };
    if (webhookUrl) pushPayload.webhook_url = webhookUrl;
    if (Object.keys(metadata).length) pushPayload.metadata = metadata;

    console.log('[DEBUG] Corpo enviado à PushinPay:', pushPayload);

    const response = await axios.post(
      'https://api.pushinpay.com.br/api/pix/cashIn',
      pushPayload,
      {
        headers: {
          Authorization: `Bearer ${process.env.PUSHINPAY_TOKEN}`,
          'Content-Type': 'application/json',
          Accept: 'application/json'
        }
      }
    );

    const { qr_code_base64, qr_code, id: apiId } = response.data;
    const normalizedId = apiId ? apiId.toLowerCase() : null;

    if (!normalizedId) {
      throw new Error('ID da transação não retornado pela PushinPay');
    }

    if (this.db) {
      console.log('[DEBUG] Salvando token no SQLite com tracking data:', {
        telegram_id,
        valor: valorCentavos,
        utm_source: trackingFinal?.utm_source,
        utm_medium: trackingFinal?.utm_medium,
        utm_campaign: trackingFinal?.utm_campaign,
        fbp: finalTrackingData.fbp,
        fbc: finalTrackingData.fbc,
        ip: finalTrackingData.ip,
        user_agent: finalTrackingData.user_agent
      });

      this.db.prepare(
        `INSERT INTO tokens (id_transacao, token, valor, telegram_id, utm_source, utm_campaign, utm_medium, utm_term, utm_content, fbp, fbc, ip_criacao, user_agent_criacao, bot_id, status, event_time)
        VALUES (?, ?, ?, ?, ?, ?, ?, ?, ?, ?, ?, ?, ?, ?, 'pendente', ?)`
      ).run(
        normalizedId,
        normalizedId,
        valorCentavos,
        telegram_id,
        trackingFinal?.utm_source || null,
        trackingFinal?.utm_campaign || null,
        trackingFinal?.utm_medium || null,
        trackingFinal?.utm_term || null,
        trackingFinal?.utm_content || null,
        finalTrackingData.fbp,
        finalTrackingData.fbc,
        finalTrackingData.ip,
        finalTrackingData.user_agent,
        this.botId,
        eventTime
      );

      console.log('✅ Token salvo no SQLite:', normalizedId);
    }

    const eventName = 'InitiateCheckout';
    const eventId = generateEventId(eventName, telegram_id, eventTime);

    console.log('[DEBUG] Enviando evento InitiateCheckout para Facebook com:', {
      event_name: eventName,
      event_time: eventTime,
      event_id: eventId,
      value: valorCentavos / 100,
      utm_source: trackingFinal?.utm_source,
      utm_medium: trackingFinal?.utm_medium,
      utm_campaign: trackingFinal?.utm_campaign,
      fbp: finalTrackingData.fbp,
      fbc: finalTrackingData.fbc,
      client_ip_address: finalTrackingData.ip,
      client_user_agent: finalTrackingData.user_agent
    });

    await sendFacebookEvent({
      event_name: eventName,
      event_time: eventTime,
      event_id: eventId,
      value: valorCentavos / 100,
      currency: 'BRL',
      fbp: finalTrackingData.fbp,
      fbc: finalTrackingData.fbc,
      client_ip_address: finalTrackingData.ip,
      client_user_agent: finalTrackingData.user_agent,
      custom_data: {
        utm_source: trackingFinal?.utm_source,
        utm_medium: trackingFinal?.utm_medium,
        utm_campaign: trackingFinal?.utm_campaign,
        utm_term: trackingFinal?.utm_term,
        utm_content: trackingFinal?.utm_content
      }
    });

    return res.json({
      qr_code_base64,
      qr_code,
      pix_copia_cola: qr_code,
      transacao_id: normalizedId
    });

  } catch (err) {
    if (err.response?.status === 429) {
      console.warn(`[${this.botId}] Erro 429 na geração de cobrança`);
      return res.status(429).json({ error: '⚠️ Erro 429: Limite de requisições atingido.' });
    }

    console.error(
      `[${this.botId}] Erro ao gerar cobrança:`,
      err.response?.status,
      err.response?.data,
      pushPayload
    );
    return res.status(500).json({
      error: 'Erro ao gerar cobrança na API PushinPay.',
      detalhes: err.response?.data || err.message
    });
  }
}

  gerarCobranca(req, res) {
    cobrancaQueue.push(() => this._executarGerarCobranca(req, res));
    processCobrancaQueue();
  }

  async webhookPushinPay(req, res) {
    try {
      // Proteção contra payloads vazios
      if (!req.body || typeof req.body !== 'object') {
        return res.status(400).send('Payload inválido');
      }

      // Segurança simples no webhook
      if (process.env.WEBHOOK_SECRET) {
        const auth = req.headers['authorization'];
        if (auth !== `Bearer ${process.env.WEBHOOK_SECRET}`) {
          return res.sendStatus(403);
        }
      }

      const payload = req.body;
      const { status } = payload || {};
      const idBruto = payload.id || payload.token || payload.transaction_id || null;
      const normalizedId = idBruto ? idBruto.toLowerCase().trim() : null;

      console.log(`[${this.botId}] 🔔 Webhook recebido`);
      console.log('Payload:', JSON.stringify(payload, null, 2));
      console.log('Headers:', req.headers);
      console.log('ID normalizado:', normalizedId);
      console.log('Status:', status);

      if (!normalizedId || !['paid', 'approved', 'pago'].includes(status)) return res.sendStatus(200);
      
      // Extrair dados pessoais do payload para hashing
      const payerName = payload.payer_name || payload.payer?.name || null;
      const payerCpf = payload.payer_national_registration || payload.payer?.national_registration || null;
      
      // Gerar hashes de dados pessoais se disponíveis
      let hashedUserData = null;
      if (payerName && payerCpf) {
        hashedUserData = generateHashedUserData(payerName, payerCpf);
        console.log(`[${this.botId}] 🔐 Dados pessoais hasheados gerados para Purchase`);
      }
      
      const row = this.db ? this.db.prepare('SELECT * FROM tokens WHERE id_transacao = ?').get(normalizedId) : null;
      console.log('[DEBUG] Token recuperado após pagamento:', row);
      if (!row) return res.status(400).send('Transação não encontrada');
      // Evita processamento duplicado em caso de retries
      if (row.status === 'valido') return res.status(200).send('Pagamento já processado');
      const novoToken = uuidv4().toLowerCase();
      if (this.db) {
        this.db.prepare(
          `UPDATE tokens SET token = ?, status = 'valido', usado = 0, fn_hash = ?, ln_hash = ?, external_id_hash = ? WHERE id_transacao = ?`
        ).run(
          novoToken, 
          hashedUserData?.fn_hash || null,
          hashedUserData?.ln_hash || null,
          hashedUserData?.external_id_hash || null,
          normalizedId
        );
      }
      if (this.pgPool) {
        try {
          // Buscar dados de rastreamento atualizados do SQLite
          let track = null;
          if (this.db) {
            track = this.db
              .prepare(
                'SELECT fbp, fbc, ip_criacao, user_agent_criacao FROM tokens WHERE id_transacao = ?'
              )
              .get(normalizedId);
          }

          row.token = novoToken;
          row.status = 'valido';

          await this.postgres.executeQuery(
            this.pgPool,
            `INSERT INTO tokens (id_transacao, token, telegram_id, valor, status, usado, bot_id, utm_source, utm_medium, utm_campaign, utm_term, utm_content, fbp, fbc, ip_criacao, user_agent_criacao, event_time, fn_hash, ln_hash, external_id_hash)
             VALUES ($1,$2,$3,$4,'valido',FALSE,$5,$6,$7,$8,$9,$10,$11,$12,$13,$14,$15,$16,$17,$18)
             ON CONFLICT (id_transacao) DO UPDATE SET token = EXCLUDED.token, status = 'valido', usado = FALSE, fn_hash = EXCLUDED.fn_hash, ln_hash = EXCLUDED.ln_hash, external_id_hash = EXCLUDED.external_id_hash`,
            [
              normalizedId,
              row.token,
              row.telegram_id,
              row.valor ? row.valor / 100 : null,
              row.bot_id,
              row.utm_source,
              row.utm_medium,
              row.utm_campaign,
              row.utm_term,
              row.utm_content,
              track?.fbp || row.fbp,
              track?.fbc || row.fbc,
              track?.ip_criacao || row.ip_criacao,
              track?.user_agent_criacao || row.user_agent_criacao,
              row.event_time,
              hashedUserData?.fn_hash || null,
              hashedUserData?.ln_hash || null,
              hashedUserData?.external_id_hash || null
            ]
          );
          console.log(`✅ Token ${normalizedId} copiado para o PostgreSQL`);
        } catch (pgErr) {
          console.error(`❌ Falha ao inserir token ${normalizedId} no PostgreSQL:`, pgErr.message);
        }
      }
      if (row.telegram_id && this.pgPool) {
        const tgId = this.normalizeTelegramId(row.telegram_id);
        if (tgId !== null) {
          await this.postgres.executeQuery(this.pgPool, 'UPDATE downsell_progress SET pagou = 1 WHERE telegram_id = $1', [tgId]);
        }
      }
      if (row.telegram_id && this.bot) {
        const valorReais = (row.valor / 100).toFixed(2);
        let track = this.getTrackingData(row.telegram_id);
        if (!track) {
          track = await this.buscarTrackingData(row.telegram_id);
        }
        track = track || {};
        const utmParams = [];
        if (track.utm_source) utmParams.push(`utm_source=${encodeURIComponent(track.utm_source)}`);
        if (track.utm_medium) utmParams.push(`utm_medium=${encodeURIComponent(track.utm_medium)}`);
        if (track.utm_campaign) utmParams.push(`utm_campaign=${encodeURIComponent(track.utm_campaign)}`);
        if (track.utm_term) utmParams.push(`utm_term=${encodeURIComponent(track.utm_term)}`);
        if (track.utm_content) utmParams.push(`utm_content=${encodeURIComponent(track.utm_content)}`);
        const utmString = utmParams.length ? '&' + utmParams.join('&') : '';
        const linkComToken = `${this.frontendUrl}/obrigado.html?token=${encodeURIComponent(novoToken)}&valor=${valorReais}&${this.grupo}${utmString}`;
        console.log(`[${this.botId}] ✅ Enviando link para`, row.telegram_id);
        console.log(`[${this.botId}] Link final:`, linkComToken);
        await this.bot.sendMessage(row.telegram_id, `🎉 <b>Pagamento aprovado!</b>\n\n💰 Valor: R$ ${valorReais}\n🔗 Acesse seu conteúdo: ${linkComToken}\n\n⚠️ O link irá expirar em 5 minutos.`, { parse_mode: 'HTML' });
      }

      // ✅ CORRIGIDO: Marcar apenas flag capi_ready = TRUE no banco, 
      // deixando o envio real do CAPI para o cron ou fallback
      try {
        // Atualizar flag para indicar que CAPI está pronto para ser enviado
        await this.pgPool.query(
          'UPDATE tokens SET capi_ready = TRUE WHERE token = $1',
          [novoToken]
        );
        console.log(`[${this.botId}] ✅ Flag capi_ready marcada para token ${novoToken} - CAPI será enviado pelo cron/fallback`);
      } catch (dbErr) {
        console.error(`[${this.botId}] ❌ Erro ao marcar flag capi_ready:`, dbErr.message);
      }

      // ❌ REMOVIDO: Envio imediato do CAPI via sendFacebookEvent()
      // O envio agora acontece via cron ou fallback, evitando duplicação

      // Purchase também será enviado via Pixel ou cron de fallback

      return res.sendStatus(200);
    } catch (err) {
      console.error(`[${this.botId}] Erro no webhook:`, err.message);
      return res.sendStatus(500);
    }
  }

  agendarMensagensPeriodicas() {
    const mensagens = this.config.mensagensPeriodicas;
    if (!Array.isArray(mensagens) || mensagens.length === 0) return;
    const mapa = new Map();
    for (const msg of mensagens) {
      if (msg.horario) mapa.set(msg.horario, msg);
    }
    for (const msg of mensagens) {
      let texto = msg.texto;
      let midia = msg.midia;
      if (msg.copiarDe && mapa.get(msg.copiarDe)) {
        const base = mapa.get(msg.copiarDe);
        texto = base.texto;
        midia = base.midia;
      }
      if (!texto) continue;
      const dt = DateTime.fromFormat(msg.horario, 'HH:mm', { zone: 'America/Sao_Paulo' });
      if (!dt.isValid) continue;
      const hora = dt.hour;
      const minuto = dt.minute;
      const cronExp = `0 ${minuto} ${hora} * * *`;
      cron.schedule(cronExp, () => {
        if (!this.bot) return;
        this.enviarMensagemPeriodica(texto, midia).catch(err =>
          console.error(`[${this.botId}] Erro em mensagem periódica:`, err.message)
        );
      }, { timezone: 'America/Sao_Paulo' });
    }
  }

  async enviarMensagemPeriodica(texto, midia) {
    const ids = new Set();
    if (this.pgPool) {
      try {
        const res = await this.postgres.executeQuery(this.pgPool, 'SELECT telegram_id FROM downsell_progress WHERE pagou = 0');
        res.rows.forEach(r => ids.add(r.telegram_id));
      } catch (err) {
        console.error(`[${this.botId}] Erro ao buscar usuários PG:`, err.message);
      }
    }
    if (this.db) {
      try {
        const table = this.db.prepare("SELECT name FROM sqlite_master WHERE type='table' AND name='downsell_progress'").all();
        if (table.length > 0) {
          const rows = this.db.prepare('SELECT telegram_id FROM downsell_progress WHERE pagou = 0').all();
          rows.forEach(r => ids.add(r.telegram_id));
        }
      } catch (err) {
        console.error(`[${this.botId}] Erro ao buscar usuários SQLite:`, err.message);
      }
    }
    for (const chatId of ids) {
      try {
        if (midia) {
          await this.enviarMidiaComFallback(chatId, 'video', midia);
        }
        await this.bot.sendMessage(chatId, texto, { parse_mode: 'HTML' });
        await this.bot.sendMessage(chatId, this.config.inicio.menuInicial.texto, {
          reply_markup: { inline_keyboard: this.config.inicio.menuInicial.opcoes.map(o => [{ text: o.texto, callback_data: o.callback }]) }
        });
        await new Promise(r => setTimeout(r, 1000));
      } catch (err) {
        console.error(`[${this.botId}] Erro ao enviar periódica para ${chatId}:`, err.message);
      }
    }
  }

  agendarLimpezaTrackingData() {
    cron.schedule('0 * * * *', async () => {
      const limiteMs = Date.now() - 24 * 60 * 60 * 1000;
      for (const [id, data] of this.trackingData.entries()) {
        if (data && data.created_at && data.created_at < limiteMs) {
          this.trackingData.delete(id);
        }
      }
      // Limpar cache AddToCart após 24 horas (permitir re-envio em casos específicos)
      const addToCartEntries = [...this.addToCartCache.entries()];
      if (addToCartEntries.length > 10000) { // Limitar tamanho máximo
        this.addToCartCache.clear();
        console.log(`[${this.botId}] 🧹 Cache AddToCart limpo (tamanho máximo atingido)`);
      }
      if (this.db) {
        try {
          const stmt = this.db.prepare(
            'DELETE FROM tracking_data WHERE created_at < datetime("now", "-24 hours")'
          );
          stmt.run();
        } catch (e) {
          console.error(`[${this.botId}] Erro ao limpar tracking SQLite:`, e.message);
        }
      }
      if (this.pgPool) {
        try {
          await this.postgres.executeQuery(
            this.pgPool,
            "DELETE FROM tracking_data WHERE created_at < NOW() - INTERVAL '24 hours'"
          );
        } catch (e) {
          console.error(`[${this.botId}] Erro ao limpar tracking PG:`, e.message);
        }
      }
    });
  }

  registrarComandos() {
    if (!this.bot) return;

    this.bot.onText(/\/start(?:\s+(.*))?/, async (msg, match) => {
      const chatId = msg.chat.id;
      
      // Enviar evento Facebook AddToCart (uma vez por usuário)
      if (!this.addToCartCache.has(chatId)) {
        this.addToCartCache.set(chatId, true);
        
        try {
          // Gerar valor aleatório entre 9.90 e 19.90 com máximo 2 casas decimais
          const randomValue = (Math.random() * (19.90 - 9.90) + 9.90).toFixed(2);
          
          // Buscar dados de tracking do usuário
          let trackingData = this.getTrackingData(chatId) || await this.buscarTrackingData(chatId);
          
          // Buscar token do usuário para external_id
          const userToken = await this.buscarTokenUsuario(chatId);
          
          const eventTime = Math.floor(Date.now() / 1000);
          const eventData = {
            event_name: 'AddToCart',
            event_time: eventTime,
            event_id: generateEventId('AddToCart', chatId, eventTime),
            value: parseFloat(randomValue),
            currency: 'BRL',
            telegram_id: chatId, // 🔥 NOVO: Habilita rastreamento invisível automático
            token: userToken, // 🔥 NOVO: Token para external_id
            custom_data: {
              content_name: 'Entrada pelo Bot',
              content_category: 'Telegram Funil +18'
            }
          };

          // Adicionar dados de tracking se disponíveis (mantido para compatibilidade)
          if (trackingData) {
            if (trackingData.fbp) eventData.fbp = trackingData.fbp;
            if (trackingData.fbc) eventData.fbc = trackingData.fbc;
            if (trackingData.ip) eventData.client_ip_address = trackingData.ip;
            if (trackingData.user_agent) eventData.client_user_agent = trackingData.user_agent;
          }
          
          // Enviar evento Facebook (com rastreamento invisível automático)
          const result = await sendFacebookEvent(eventData);
          
          if (result.success) {
            console.log(`[${this.botId}] ✅ Evento AddToCart enviado para ${chatId} - Valor: R$ ${randomValue} - Token: ${userToken ? 'SIM' : 'NÃO'}`);
          } else if (!result.duplicate) {
            console.warn(`[${this.botId}] ⚠️ Falha ao enviar evento AddToCart para ${chatId}:`, result.error);
            if (result.available_params) {
              console.log(`[${this.botId}] 📊 Parâmetros disponíveis: [${result.available_params.join(', ')}] - Necessários: ${result.required_count}`);
            }
          }
          
        } catch (error) {
          console.error(`[${this.botId}] ❌ Erro ao processar evento AddToCart para ${chatId}:`, error.message);
        }
      }
      
      const payloadRaw = match && match[1] ? match[1].trim() : '';
      if (payloadRaw) {
        console.log('[payload-debug] payloadRaw detectado', { chatId, payload_id: payloadRaw });
      }
      
      // 🔥 NOVO: Capturar parâmetros de cookies do Facebook diretamente da URL
      let directParams = null;
      try {
        // Verificar se há parâmetros na forma de query string no payload
        if (payloadRaw.includes('fbp=') || payloadRaw.includes('fbc=') || payloadRaw.includes('utm_')) {
          const urlParams = new URLSearchParams(payloadRaw);
          directParams = {
            fbp: urlParams.get('fbp'),
            fbc: urlParams.get('fbc'),
            user_agent: urlParams.get('user_agent'),
            utm_source: urlParams.get('utm_source'),
            utm_medium: urlParams.get('utm_medium'),
            utm_campaign: urlParams.get('utm_campaign'),
            utm_term: urlParams.get('utm_term'),
            utm_content: urlParams.get('utm_content')
          };
          
          // Se encontrou parâmetros diretos, armazenar imediatamente
          if (directParams.fbp || directParams.fbc) {
            this.sessionTracking.storeTrackingData(chatId, directParams);
            console.log(`[${this.botId}] 🔥 Cookies do Facebook capturados via URL:`, {
              fbp: !!directParams.fbp,
              fbc: !!directParams.fbc,
              utm_source: directParams.utm_source
            });
          }
        }
      } catch (e) {
        console.warn(`[${this.botId}] Erro ao processar parâmetros diretos:`, e.message);
      }
      
      if (payloadRaw) {
        try {
          let fbp, fbc, ip, user_agent;
          let utm_source, utm_medium, utm_campaign;
          
          // Usar parâmetros diretos se disponíveis
          if (directParams) {
            fbp = directParams.fbp;
            fbc = directParams.fbc;
            user_agent = directParams.user_agent;
            utm_source = directParams.utm_source;
            utm_medium = directParams.utm_medium;
            utm_campaign = directParams.utm_campaign;
            console.log('[payload-debug] Merge directParams', { chatId, payload_id: payloadRaw, fbp, fbc, user_agent });
          }

          if (/^[a-zA-Z0-9]{6,10}$/.test(payloadRaw)) {
            let row = null;
            let payloadRow = null;
            if (this.pgPool) {
              try {
                const res = await this.postgres.executeQuery(
                  this.pgPool,
                  'SELECT fbp, fbc, ip, user_agent FROM payload_tracking WHERE payload_id = $1',
                  [payloadRaw]
                );
                row = res.rows[0];
                console.log('[payload-debug] payload_tracking PG', { chatId, payload_id: payloadRaw, row });
                if (!row) {
                  console.log('[payload-debug] Origem PG sem resultado payload_tracking', { chatId, payload_id: payloadRaw });
                }
              } catch (err) {
                console.warn(`[${this.botId}] Erro ao buscar payload PG:`, err.message);
              }
              try {
                const res2 = await this.postgres.executeQuery(
                  this.pgPool,
                  'SELECT utm_source, utm_medium, utm_campaign, utm_term, utm_content, fbp, fbc, ip, user_agent FROM payloads WHERE payload_id = $1',
                  [payloadRaw]
                );
                payloadRow = res2.rows[0];
                console.log('[payload-debug] payloadRow PG', { chatId, payload_id: payloadRaw, payloadRow });
                if (!payloadRow) {
                  console.log('[payload-debug] Origem PG sem resultado payloadRow', { chatId, payload_id: payloadRaw });
                }
              } catch (err) {
                console.warn(`[${this.botId}] Erro ao buscar payloads PG:`, err.message);
              }
            }
            if (!row && this.db) {
              try {
                row = this.db
                  .prepare('SELECT fbp, fbc, ip, user_agent FROM payload_tracking WHERE payload_id = ?')
                  .get(payloadRaw);
                console.log('[payload-debug] payload_tracking SQLite', { chatId, payload_id: payloadRaw, row });
                if (!row) {
                  console.log('[payload-debug] Origem SQLite sem resultado payload_tracking', { chatId, payload_id: payloadRaw });
                }
              } catch (err) {
                console.warn(`[${this.botId}] Erro ao buscar payload SQLite:`, err.message);
              }
            }
            if (!payloadRow && this.db) {
              try {
                payloadRow = this.db
                  .prepare('SELECT utm_source, utm_medium, utm_campaign, utm_term, utm_content, fbp, fbc, ip, user_agent FROM payloads WHERE payload_id = ?')
                  .get(payloadRaw);
                console.log('[payload-debug] payloadRow SQLite', { chatId, payload_id: payloadRaw, payloadRow });
                if (!payloadRow) {
                  console.log('[payload-debug] Origem SQLite sem resultado payloadRow', { chatId, payload_id: payloadRaw });
                }
              } catch (err) {
                console.warn(`[${this.botId}] Erro ao buscar payloads SQLite:`, err.message);
              }
            }

            if (row) {
              ({ fbp, fbc, ip, user_agent } = row);
              console.log('[payload-debug] Merge payload_tracking', { chatId, payload_id: payloadRaw, fbp, fbc, ip, user_agent });
              if (this.pgPool) {
                try {
                  const cleanTelegramId = this.normalizeTelegramId(chatId);
                  if (cleanTelegramId !== null) {
                    await this.postgres.executeQuery(
                      this.pgPool,
                      'UPDATE payload_tracking SET telegram_id = $1 WHERE payload_id = $2',
                      [cleanTelegramId, payloadRaw]
                    );
                    console.log(`[payload] Associado payload_tracking: ${chatId} \u21D2 ${payloadRaw}`);
                  }
                } catch (err) {
                  console.warn(`[${this.botId}] Erro ao associar payload PG:`, err.message);
                }
              }
              if (this.db) {
                try {
                  const cleanTelegramId = this.normalizeTelegramId(chatId);
                  if (cleanTelegramId !== null) {
                    this.db
                      .prepare('UPDATE payload_tracking SET telegram_id = ? WHERE payload_id = ?')
                      .run(cleanTelegramId, payloadRaw);
                    console.log(`[payload] Associado payload_tracking: ${chatId} \u21D2 ${payloadRaw}`);
                  }
                } catch (err) {
                  console.warn(`[${this.botId}] Erro ao associar payload SQLite:`, err.message);
                }
              }
            }
            // 🔥 NOVO: Se encontrou payload válido, associar todos os dados ao telegram_id
            let trackingSalvoDePayload = false;
            if (!payloadRow) {
              console.log('[payload-debug] payloadRow null', { chatId, payload_id: payloadRaw });
            }
            if (payloadRow) {
              if (!fbp) fbp = payloadRow.fbp;
              if (!fbc) fbc = payloadRow.fbc;
              if (!ip) ip = payloadRow.ip;
              if (!user_agent) user_agent = payloadRow.user_agent;
              utm_source = payloadRow.utm_source;
              utm_medium = payloadRow.utm_medium;
              utm_campaign = payloadRow.utm_campaign;
              console.log('[payload-debug] Merge payloadRow', { chatId, payload_id: payloadRaw, fbp, fbc, ip, user_agent });
              
              // 🔥 Garantir que utm_term e utm_content também sejam associados
              const utm_term = payloadRow.utm_term;
              const utm_content = payloadRow.utm_content;
              
              // 🔥 Salvar imediatamente na tabela tracking_data (sobrescrever qualquer tracking antigo)
              const payloadTrackingData = {
                utm_source,
                utm_medium,
                utm_campaign,
                utm_term,
                utm_content,
                fbp,
                fbc,
                ip,
                user_agent
              };

              console.log('[payload-debug] Salvando tracking', { chatId, payload_id: payloadRaw, forceOverwrite: true, payloadTrackingData });
              await this.salvarTrackingData(chatId, payloadTrackingData, true);
              console.log('[payload-debug] Tracking salvo com sucesso');
              console.log(`[payload] bot${this.botId} → Associado payload ${payloadRaw} ao telegram_id ${chatId}`);
              trackingSalvoDePayload = true;
            }
          }

          const trackingExtraido = fbp || fbc || ip || user_agent;
          if (trackingExtraido && !trackingSalvoDePayload) {
            let row = null;

            if (this.pgPool) {
              try {
                const res = await this.postgres.executeQuery(
                  this.pgPool,
                  'SELECT utm_source, utm_medium, utm_campaign, utm_term, utm_content, fbp, fbc, ip, user_agent FROM tracking_data WHERE telegram_id = $1',
                  [chatId]
                );
                row = res.rows[0];
              } catch (err) {
                console.warn(`[${this.botId}] Erro ao verificar tracking PG:`, err.message);
              }
            }

            const cacheEntry = this.getTrackingData(chatId);
            const existingQuality = cacheEntry
              ? cacheEntry.quality || (isRealTrackingData(cacheEntry) ? 'real' : 'fallback')
              : (row ? (isRealTrackingData(row) ? 'real' : 'fallback') : null);

            const newIsReal = isRealTrackingData({ fbp, fbc, ip, user_agent });

            if ((!cacheEntry || existingQuality === 'fallback') && newIsReal) {
              console.log('[payload-debug] Salvando tracking', { chatId, payload_id: payloadRaw, forceOverwrite: false, utm_source, utm_medium, utm_campaign, fbp, fbc, ip, user_agent });
              await this.salvarTrackingData(chatId, {
                utm_source,
                utm_medium,
                utm_campaign,
                fbp,
                fbc,
                ip,
                user_agent
              });
              console.log('[payload-debug] Tracking salvo com sucesso');
              if (this.pgPool && !row) {
                console.log(`[payload] ${this.botId} → Associado payload ${payloadRaw} ao telegram_id ${chatId}`);
              }
            }
          }

          // 🔥 NOVO: Armazenar dados no SessionTrackingService para rastreamento invisível (sempre que há tracking)
          if (trackingExtraido) {
            this.sessionTracking.storeTrackingData(chatId, {
              fbp,
              fbc,
              ip,
              user_agent,
              utm_source,
              utm_medium,
              utm_campaign,
              utm_term: null, // Pode vir de outros parâmetros
              utm_content: null // Pode vir de outros parâmetros
            });
          }

          if (this.pgPool && !trackingExtraido) {
            console.warn(`[${this.botId}] ⚠️ Nenhum dado de tracking recuperado para ${chatId}`);
          }
          if (trackingExtraido) {
            console.log('[DEBUG] trackData extraído:', { utm_source, utm_medium, utm_campaign, utm_term: payloadRow?.utm_term, utm_content: payloadRow?.utm_content, fbp, fbc, ip, user_agent });
          }
        } catch (e) {
          console.warn(`[${this.botId}] Falha ao processar payload do /start:`, e.message);
        }
      }
      await this.enviarMidiasHierarquicamente(chatId, this.config.midias.inicial);
      await this.bot.sendMessage(chatId, this.config.inicio.textoInicial, { parse_mode: 'HTML' });
      await this.bot.sendMessage(chatId, this.config.inicio.menuInicial.texto, {
        reply_markup: {
          inline_keyboard: this.config.inicio.menuInicial.opcoes.map(o => [{ text: o.texto, callback_data: o.callback }])
        }
      });
      if (this.pgPool) {
        const cleanTelegramId = this.normalizeTelegramId(chatId);
        if (cleanTelegramId !== null) {
          const existeRes = await this.postgres.executeQuery(
            this.pgPool,
            'SELECT telegram_id FROM downsell_progress WHERE telegram_id = $1',
            [cleanTelegramId]
          );
          if (existeRes.rows.length === 0) {
            await this.postgres.executeQuery(
              this.pgPool,
              'INSERT INTO downsell_progress (telegram_id, index_downsell, last_sent_at) VALUES ($1,$2,NULL)',
              [cleanTelegramId, 0]
            );
          }
        }
      }
    });

    this.bot.on('callback_query', async (query) => {
      const chatId = query.message.chat.id;
      const data = query.data;
      if (data === 'mostrar_planos') {
        const botoesPlanos = this.config.planos.map(pl => ([{ text: `${pl.emoji} ${pl.nome} — por R$${pl.valor.toFixed(2)}`, callback_data: pl.id }]));
        return this.bot.sendMessage(chatId, '💖 Escolha seu plano abaixo:', { reply_markup: { inline_keyboard: botoesPlanos } });
      }
      if (data === 'ver_previas') {
        return this.bot.sendMessage(chatId, `🙈 <b>Prévias:</b>\n\n💗 Acesse nosso canal:\n👉 ${this.config.canalPrevias}`, { parse_mode: 'HTML' });
      }
      if (data.startsWith('verificar_pagamento_')) {
        const transacaoId = data.replace('verificar_pagamento_', '');
        const tokenRow = this.db ? this.db.prepare('SELECT token, status, valor, telegram_id FROM tokens WHERE id_transacao = ? LIMIT 1').get(transacaoId) : null;
        if (!tokenRow) return this.bot.sendMessage(chatId, '❌ Pagamento não encontrado.');
        if (tokenRow.status !== 'valido' || !tokenRow.token) return this.bot.sendMessage(chatId, 'Pagamento ainda não foi realizado.');
        if (this.pgPool) {
          const tgId = this.normalizeTelegramId(chatId);
          if (tgId !== null) {
            await this.postgres.executeQuery(this.pgPool, 'UPDATE downsell_progress SET pagou = 1 WHERE telegram_id = $1', [tgId]);
          }
        }
        const valorReais = (tokenRow.valor / 100).toFixed(2);
        let track = this.getTrackingData(chatId);
        if (!track) {
          track = await this.buscarTrackingData(chatId);
        }
        track = track || {};
        const utmParams = [];
        if (track.utm_source) utmParams.push(`utm_source=${encodeURIComponent(track.utm_source)}`);
        if (track.utm_medium) utmParams.push(`utm_medium=${encodeURIComponent(track.utm_medium)}`);
        if (track.utm_campaign) utmParams.push(`utm_campaign=${encodeURIComponent(track.utm_campaign)}`);
        if (track.utm_term) utmParams.push(`utm_term=${encodeURIComponent(track.utm_term)}`);
        if (track.utm_content) utmParams.push(`utm_content=${encodeURIComponent(track.utm_content)}`);
        const utmString = utmParams.length ? '&' + utmParams.join('&') : '';
        const linkComToken = `${this.frontendUrl}/obrigado.html?token=${encodeURIComponent(tokenRow.token)}&valor=${valorReais}&${this.grupo}${utmString}`;
        console.log(`[${this.botId}] Link final:`, linkComToken);
        await this.bot.sendMessage(chatId, this.config.pagamento.aprovado);
        await this.bot.sendMessage(chatId, `<b>🎉 Pagamento aprovado!</b>\n\n🔗 Acesse: ${linkComToken}\n\n⚠️ O link irá expirar em 5 minutos.`, { parse_mode: 'HTML' });
        return;
      }
      let plano = this.config.planos.find(p => p.id === data);
      if (!plano) {
        for (const ds of this.config.downsells) {
          const p = ds.planos.find(pl => pl.id === data);
          if (p) {
            plano = { ...p, valor: p.valorComDesconto };
            break;
          }
        }
      }
      if (!plano) return;
      // ✅ Gerar cobrança
<<<<<<< HEAD
      let track = this.trackingData.get(chatId);
=======
      let track = this.getTrackingData(chatId);
>>>>>>> 1731b81a
      if (!track) {
        track = await this.buscarTrackingData(chatId);
      }
      track = track || {};
      
      // 🔥 CORREÇÃO: Log detalhado do tracking data usado
      console.log('[DEBUG] 🎯 TRACKING DATA usado na cobrança para chatId', chatId, ':', {
        utm_source: track.utm_source,
        utm_medium: track.utm_medium, 
        utm_campaign: track.utm_campaign,
        fbp: !!track.fbp,
        fbc: !!track.fbc,
        source: track ? 'tracking_encontrado' : 'vazio'
      });
      
      // 🔥 CORREÇÃO: Buscar também do sessionTracking
      const sessionTrack = this.sessionTracking.getTrackingData(chatId);
      console.log('[DEBUG] 🎯 SESSION TRACKING data:', sessionTrack ? {
        utm_source: sessionTrack.utm_source,
        utm_medium: sessionTrack.utm_medium,
        utm_campaign: sessionTrack.utm_campaign
      } : 'vazio');
      
      // 🔥 CORREÇÃO: Se há dados mais recentes no sessionTracking, usar eles
      const finalUtms = {
        utm_source: (sessionTrack?.utm_source && sessionTrack.utm_source !== 'unknown') ? sessionTrack.utm_source : (track.utm_source || 'telegram'),
        utm_campaign: (sessionTrack?.utm_campaign && sessionTrack.utm_campaign !== 'unknown') ? sessionTrack.utm_campaign : (track.utm_campaign || 'bot_principal'),
        utm_medium: (sessionTrack?.utm_medium && sessionTrack.utm_medium !== 'unknown') ? sessionTrack.utm_medium : (track.utm_medium || 'telegram_bot')
      };
      
      console.log('[DEBUG] 🎯 UTMs FINAIS para cobrança:', finalUtms);
      
      const resposta = await axios.post(`${this.baseUrl}/api/gerar-cobranca`, {
        telegram_id: chatId,
        plano: plano.nome,
        valor: plano.valor,
<<<<<<< HEAD
        utm_source: finalUtms.utm_source,
        utm_campaign: finalUtms.utm_campaign,
        utm_medium: finalUtms.utm_medium,
=======
>>>>>>> 1731b81a
        bot_id: this.botId,
        trackingData: {
          utm_source: finalUtms.utm_source,
          utm_campaign: finalUtms.utm_campaign,
          utm_medium: finalUtms.utm_medium,
          utm_term: track.utm_term,
          utm_content: track.utm_content,
          fbp: track.fbp,
          fbc: track.fbc,
          ip: track.ip,
          user_agent: track.user_agent
        }
      });
      const { qr_code_base64, pix_copia_cola, transacao_id } = resposta.data;
      let buffer;
      if (qr_code_base64) {
        const base64Image = qr_code_base64.replace(/^data:image\/png;base64,/, '');
        const imageBuffer = Buffer.from(base64Image, 'base64');
        buffer = await this.processarImagem(imageBuffer);
      }
      const legenda = this.config.mensagemPix(plano.nome, plano.valor, pix_copia_cola);
      if (buffer) {
        await this.bot.sendPhoto(chatId, buffer, {
          caption: legenda,
          parse_mode: 'HTML',
          reply_markup: { inline_keyboard: [[{ text: '✅ Verificar Status', callback_data: `verificar_pagamento_${transacao_id}` }]] }
        });
      } else {
        await this.bot.sendMessage(chatId, legenda, {
          parse_mode: 'HTML',
          reply_markup: { inline_keyboard: [[{ text: '✅ Verificar Status', callback_data: `verificar_pagamento_${transacao_id}` }]] }
        });
      }
    });

    this.bot.onText(/\/status/, async (msg) => {
      const chatId = msg.chat.id;
      if (!this.pgPool) return;
      const cleanTelegramId = this.normalizeTelegramId(chatId);
      if (cleanTelegramId === null) return;
      const usuarioRes = await this.postgres.executeQuery(
        this.pgPool,
        'SELECT index_downsell, pagou FROM downsell_progress WHERE telegram_id = $1',
        [cleanTelegramId]
      );
      const usuario = usuarioRes.rows[0];
      if (!usuario) return this.bot.sendMessage(chatId, '❌ Usuário não encontrado. Use /start primeiro.');
      const statusPagamento = usuario.pagou === 1 ? 'JÁ PAGOU ✅' : 'NÃO PAGOU ❌';
      const totalDownsells = this.config.downsells.length;
      const mensagem = `📊 <b>SEU STATUS:</b>\n\n💰 <b>Pagamento:</b> ${statusPagamento}\n📈 <b>Downsell atual:</b> ${usuario.index_downsell}/${totalDownsells}\n🔄 <b>Próximo downsell:</b> ${usuario.index_downsell >= totalDownsells ? 'Finalizado' : 'Em breve'}\n\n${usuario.pagou === 0 ? '💡 <i>Você receberá ofertas especiais automaticamente!</i>' : '🎉 <i>Obrigado pela sua compra!</i>'}`.trim();
      await this.bot.sendMessage(chatId, mensagem, { parse_mode: 'HTML' });
    });

    this.bot.onText(/\/resert/, async (msg) => {
      const chatId = msg.chat.id;
      if (!this.pgPool) return;
      const cleanTelegramId = this.normalizeTelegramId(chatId);
      if (cleanTelegramId === null) return;
      const usuarioRes = await this.postgres.executeQuery(
        this.pgPool,
        'SELECT telegram_id FROM downsell_progress WHERE telegram_id = $1',
        [cleanTelegramId]
      );
      const usuario = usuarioRes.rows[0];
      if (!usuario) return this.bot.sendMessage(chatId, '❌ Usuário não encontrado. Use /start primeiro.');
      await this.postgres.executeQuery(
        this.pgPool,
        'UPDATE downsell_progress SET pagou = 0, index_downsell = 0, last_sent_at = NULL WHERE telegram_id = $1',
        [cleanTelegramId]
      );
      await this.bot.sendMessage(chatId, `🔄 <b>Funil reiniciado com sucesso!</b>\n\n✅ Status de pagamento resetado\n✅ Downsells reiniciados\n📬 Você voltará a receber ofertas automaticamente\n\n💡 <i>Use /status para verificar seu novo status</i>`, { parse_mode: 'HTML' });
    });
  }

  async enviarDownsell(chatId) {
    if (!this.pgPool) return;
    const cleanTelegramId = this.normalizeTelegramId(chatId);
    if (cleanTelegramId === null) return;
    const progressoRes = await this.postgres.executeQuery(
      this.pgPool,
      'SELECT index_downsell FROM downsell_progress WHERE telegram_id = $1',
      [cleanTelegramId]
    );
    const progresso = progressoRes.rows[0] || { index_downsell: 0 };
    const idx = progresso.index_downsell;
    const lista = this.config.downsells;
    if (idx >= lista.length) return;
    const downsell = lista[idx];
    try {
      await this.enviarMidiasHierarquicamente(chatId, this.config.midias.downsells[downsell.id] || {});
      let replyMarkup = null;
      if (downsell.planos && downsell.planos.length > 0) {
        const botoes = downsell.planos.map(p => [{ text: `${p.emoji} ${p.nome} — R$${p.valorComDesconto.toFixed(2)}`, callback_data: p.id }]);
        replyMarkup = { inline_keyboard: botoes };
      }
      await this.bot.sendMessage(chatId, downsell.texto, { parse_mode: 'HTML', reply_markup: replyMarkup });
      await this.postgres.executeQuery(
        this.pgPool,
        'UPDATE downsell_progress SET index_downsell = $1, last_sent_at = NOW() WHERE telegram_id = $2',
        [idx + 1, cleanTelegramId]
      );
      if (idx + 1 < lista.length) {
        setTimeout(() => this.enviarDownsell(chatId).catch(err => console.error('Erro no próximo downsell:', err.message)), 20 * 60 * 1000);
      }
    } catch (err) {
      if (err.blockedByUser || err.response?.statusCode === 403 || err.message?.includes('bot was blocked by the user')) {
        await this.cancelarDownsellPorBloqueio(chatId);
        return;
      }
      console.error(`[${this.botId}] Erro ao enviar downsell para ${chatId}:`, err.message);
    }
  }

  async enviarDownsells(targetId = null) {
    if (!this.pgPool) return;
    const flagKey = targetId || 'GLOBAL';
    if (this.processingDownsells.get(flagKey)) return;
    this.processingDownsells.set(flagKey, true);
    try {
      let usuariosRes;
      const cleanTargetId = targetId ? this.normalizeTelegramId(targetId) : null;
      if (targetId) {
        if (cleanTargetId === null) return;
        usuariosRes = await this.postgres.executeQuery(
          this.pgPool,
          'SELECT telegram_id, index_downsell, last_sent_at FROM downsell_progress WHERE pagou = 0 AND telegram_id = $1',
          [cleanTargetId]
        );
      } else {
        usuariosRes = await this.postgres.executeQuery(
          this.pgPool,
          'SELECT telegram_id, index_downsell, last_sent_at FROM downsell_progress WHERE pagou = 0'
        );
      }
      const usuarios = usuariosRes.rows;
      for (const usuario of usuarios) {
        const { telegram_id, index_downsell, last_sent_at } = usuario;
        const cleanTelegramIdLoop = this.normalizeTelegramId(telegram_id);
        if (cleanTelegramIdLoop === null) continue;
        if (index_downsell >= this.config.downsells.length) continue;
        if (last_sent_at) {
          const diff = DateTime.now().toMillis() - DateTime.fromISO(last_sent_at).toMillis();
          if (diff < 20 * 60 * 1000) continue;
        }
        const downsell = this.config.downsells[index_downsell];
        try {
          await this.enviarMidiasHierarquicamente(cleanTelegramIdLoop, this.config.midias.downsells[downsell.id] || {});
          let replyMarkup = null;
          if (downsell.planos && downsell.planos.length > 0) {
            const botoes = downsell.planos.map(plano => [{ text: `${plano.emoji} ${plano.nome} — R$${plano.valorComDesconto.toFixed(2)}`, callback_data: plano.id }]);
            replyMarkup = { inline_keyboard: botoes };
          }
          await this.bot.sendMessage(cleanTelegramIdLoop, downsell.texto, { parse_mode: 'HTML', reply_markup: replyMarkup });
          await this.postgres.executeQuery(
            this.pgPool,
            'UPDATE downsell_progress SET index_downsell = $1, last_sent_at = NOW() WHERE telegram_id = $2',
            [index_downsell + 1, cleanTelegramIdLoop]
          );
        } catch (err) {
          if (err.blockedByUser || err.response?.statusCode === 403 || err.message?.includes('bot was blocked by the user')) {
            await this.cancelarDownsellPorBloqueio(cleanTelegramIdLoop);
            continue;
          }
          console.error(`[${this.botId}] Erro ao enviar downsell para ${telegram_id}:`, err.message);
          continue;
        }
        await new Promise(r => setTimeout(r, 5000));
      }
    } catch (err) {
      console.error(`[${this.botId}] Erro geral na função enviarDownsells:`, err.message);
    } finally {
      this.processingDownsells.delete(flagKey);
    }
  }
}

module.exports = TelegramBotService;<|MERGE_RESOLUTION|>--- conflicted
+++ resolved
@@ -520,17 +520,11 @@
     utm_term,
     utm_content
   });
-<<<<<<< HEAD
-  console.log('[DEBUG] 🎯 UTMs origem - req.body:', {
-    utm_source: req.body.utm_source,
-    utm_medium: req.body.utm_medium, 
-    utm_campaign: req.body.utm_campaign
-=======
+
   console.log('[DEBUG] 🎯 UTMs origem - req.body.trackingData:', {
     utm_source: req.body.trackingData?.utm_source,
     utm_medium: req.body.trackingData?.utm_medium,
     utm_campaign: req.body.trackingData?.utm_campaign
->>>>>>> 1731b81a
   });
   console.log('[DEBUG] 🎯 UTMs origem - req.query:', {
     utm_source: req.query?.utm_source,
@@ -625,19 +619,11 @@
     
     // 🔥 CORREÇÃO: Log específico dos UTMs finais
     console.log('[DEBUG] 🎯 UTMs FINAIS após merge:', {
-<<<<<<< HEAD
-      utm_source: finalTrackingData.utm_source,
-      utm_medium: finalTrackingData.utm_medium,
-      utm_campaign: finalTrackingData.utm_campaign,
-      utm_term: finalTrackingData.utm_term,
-      utm_content: finalTrackingData.utm_content
-=======
       utm_source: finalTrackingData?.utm_source,
       utm_medium: finalTrackingData?.utm_medium,
       utm_campaign: finalTrackingData?.utm_campaign,
       utm_term: finalTrackingData?.utm_term,
       utm_content: finalTrackingData?.utm_content
->>>>>>> 1731b81a
     });
 
     // 🔥 NOVO: NUNCA gerar fallbacks para _fbp/_fbc - usar apenas dados reais do navegador
@@ -1517,11 +1503,7 @@
       }
       if (!plano) return;
       // ✅ Gerar cobrança
-<<<<<<< HEAD
-      let track = this.trackingData.get(chatId);
-=======
       let track = this.getTrackingData(chatId);
->>>>>>> 1731b81a
       if (!track) {
         track = await this.buscarTrackingData(chatId);
       }
@@ -1558,12 +1540,6 @@
         telegram_id: chatId,
         plano: plano.nome,
         valor: plano.valor,
-<<<<<<< HEAD
-        utm_source: finalUtms.utm_source,
-        utm_campaign: finalUtms.utm_campaign,
-        utm_medium: finalUtms.utm_medium,
-=======
->>>>>>> 1731b81a
         bot_id: this.botId,
         trackingData: {
           utm_source: finalUtms.utm_source,
