const TelegramBot = require('node-telegram-bot-api');
const axios = require('axios');
const fs = require('fs');
const path = require('path');
const { v4: uuidv4 } = require('uuid');
const cron = require('node-cron');
const { DateTime } = require('luxon');
const GerenciadorMidia = require('../BOT/utils/midia');
const { sendFacebookEvent, generateEventId, generateHashedUserData } = require('../../services/facebook');
const { mergeTrackingData, isRealTrackingData } = require('../../services/trackingValidation');
const { formatForCAPI } = require('../../services/purchaseValidation');
const { getInstance: getSessionTracking } = require('../../services/sessionTracking');
const { enviarConversaoParaUtmify } = require('../../services/utmify');
const googleSheetsService = require('../../services/googleSheets.js');

// Fila global para controlar a geração de cobranças e evitar erros 429
const cobrancaQueue = [];
let processingCobrancaQueue = false;

async function processCobrancaQueue() {
  if (processingCobrancaQueue) return;
  processingCobrancaQueue = true;
  try {
    while (cobrancaQueue.length > 0) {
      const task = cobrancaQueue.shift();
      try {
        await task();
      } catch (err) {
        console.error('Erro ao processar fila de cobrança:', err.message);
      }
      await new Promise(r => setTimeout(r, 200));
    }
  } finally {
    // Garante desbloqueio em caso de erro
    processingCobrancaQueue = false;
  }
}


class TelegramBotService {
  constructor(options = {}) {
    this.token = options.token;
    this.baseUrl = options.baseUrl;
    // url utilizada na geração dos links enviados aos usuários
    this.frontendUrl = options.frontendUrl || process.env.FRONTEND_URL || options.baseUrl;
    this.config = options.config || {};
    this.postgres = options.postgres;
    this.sqlite = options.sqlite;
    this.botId = options.bot_id || 'bot';
    let grupo = 'G1';
    if (this.token === process.env.TELEGRAM_TOKEN_BOT2) grupo = 'G2';
    this.grupo = grupo;
    this.pgPool = this.postgres ? this.postgres.createPool() : null;
    if (this.pgPool) {
      this.postgres.limparDownsellsAntigos(this.pgPool);
      setInterval(() => this.postgres.limparDownsellsAntigos(this.pgPool), 60 * 60 * 1000);
    }
    this.processingDownsells = new Map();
    // Registrar arquivos de mídia de downsell ausentes já reportados
    this.loggedMissingDownsellFiles = new Set();
    // Map para armazenar fbp/fbc/ip de cada usuário (legacy - será removido)
    this.trackingData = new Map();
    // Map para deduplicação do evento AddToCart por usuário
    this.addToCartCache = new Map();
    // Serviço de rastreamento de sessão invisível
    this.sessionTracking = getSessionTracking();
    this.bot = null;
    this.db = null;
    this.gerenciadorMidia = new GerenciadorMidia();
    this.agendarMensagensPeriodicas();
    this.agendarLimpezaTrackingData();
  }

  iniciar() {
    if (!this.token) {
      console.error(`[${this.botId}] TELEGRAM_TOKEN não definido`);
      return;
    }
    if (!this.baseUrl) {
      console.error(`[${this.botId}] BASE_URL não definida`);
    }
    this.db = this.sqlite ? this.sqlite.initialize() : null;
    if (this.db) {
      try {
        this.db.prepare(`ALTER TABLE tokens ADD COLUMN usado INTEGER DEFAULT 0`).run();
        console.log(`[${this.botId}] 🧩 Coluna 'usado' adicionada ao SQLite`);
      } catch (e) {
        if (!e.message.includes('duplicate column name')) {
          console.error(`[${this.botId}] ⚠️ Erro ao adicionar coluna 'usado' no SQLite:`, e.message);
        }
      }
    }

    console.log(`\n[${this.botId}] 🔍 Verificando integridade das mídias...`);
    const integridade = this.gerenciadorMidia.verificarIntegridade();
    console.log(`[${this.botId}] ✅ Sistema de mídias inicializado (${integridade.porcentagem}% das mídias disponíveis)\n`);

    this.bot = new TelegramBot(this.token, { polling: false });
    if (this.baseUrl) {
      const webhookUrl = `${this.baseUrl}/${this.botId}/webhook`;
      this.bot
        .setWebHook(webhookUrl)
        .then(() => {
          console.log(`[${this.botId}] ✅ Webhook configurado: ${webhookUrl}`);
          return this.bot.getWebHookInfo();
        })
        .then(info => {
          console.log(
            `[${this.botId}] ℹ️ getWebhookInfo -> URL: ${info.url}, erro: ${info.last_error_message || 'nenhum'}`
          );
        })
        .catch(err =>
          console.error(`[${this.botId}] ❌ Erro ao configurar webhook:`, err)
        );
    }

    this.registrarComandos();
    console.log(`[${this.botId}] ✅ Bot iniciado`);
  }

  normalizeTelegramId(id) {
    if (id === null || id === undefined) return null;
    const parsed = parseInt(id.toString(), 10);
    return Number.isNaN(parsed) ? null : parsed;
  }

  getTrackingData(id) {
    const cleanId = this.normalizeTelegramId(id);
    if (cleanId === null) {
      console.warn(`[${this.botId}] ID inválido ao acessar trackingData:`, id);
      return undefined;
    }
    return this.trackingData.get(cleanId);
  }

  async salvarTrackingData(telegramId, data, forceOverwrite = false) {
    const cleanTelegramId = this.normalizeTelegramId(telegramId);
    if (cleanTelegramId === null || !data) return;

    const newQuality = isRealTrackingData(data) ? 'real' : 'fallback';
    const existing = this.getTrackingData(telegramId);
    const existingQuality = existing
      ? existing.quality || (isRealTrackingData(existing) ? 'real' : 'fallback')
      : null;

    // 🔥 NOVO: Verificar se UTMs são diferentes
    const utmFields = ['utm_source', 'utm_medium', 'utm_campaign', 'utm_term', 'utm_content'];
    let hasUtmChanges = false;
    
    if (existing) {
      hasUtmChanges = utmFields.some(field => {
        const existingValue = existing[field] || null;
        const newValue = data[field] || null;
        return existingValue !== newValue;
      });
    }

    console.log(`[${this.botId}] [DEBUG] UTMs diferentes detectados: ${hasUtmChanges} para ${telegramId}`);
    if (hasUtmChanges) {
      console.log(`[${this.botId}] [DEBUG] UTMs existentes:`, utmFields.reduce((acc, field) => ({ ...acc, [field]: existing?.[field] || null }), {}));
      console.log(`[${this.botId}] [DEBUG] UTMs novos:`, utmFields.reduce((acc, field) => ({ ...acc, [field]: data[field] || null }), {}));
    }

    // ✅ REGRA 1: Se forceOverwrite é true (vem de payload), sempre sobrescrever
    if (forceOverwrite) {
      console.log(
        `[${this.botId}] [DEBUG] Forçando sobrescrita de tracking para ${telegramId} (payload associado)`
      );
      // Pula todas as verificações e força a sobrescrita
    }
    // ✅ REGRA 2: Se tracking é real mas UTMs são diferentes, permitir atualização
    else if (existingQuality === 'real' && newQuality === 'fallback' && !hasUtmChanges) {
      console.log(
        `[${this.botId}] [DEBUG] Dados reais já existentes e UTMs iguais. Fallback ignorado para ${telegramId}`
      );
      return;
    }

    // ✅ REGRA 3: Se tracking é real e UTMs são diferentes, forçar atualização
    else if (existingQuality === 'real' && hasUtmChanges) {
      console.log(
        `[${this.botId}] [DEBUG] UTMs diferentes detectados. Atualizando tracking real para ${telegramId}`
      );
      // Força atualização independente da qualidade dos novos dados
    } else if (!forceOverwrite) {
      // ✅ REGRA 4: Lógica original para casos sem mudança de UTMs (só se não for forceOverwrite)
      let shouldOverwrite = true;
      if (existing) {
        if (newQuality === 'fallback' && existingQuality === 'fallback') {
          const campos = ['fbp', 'fbc', 'ip', 'user_agent'];
          const countExisting = campos.reduce((acc, c) => acc + (existing[c] ? 1 : 0), 0);
          const countNew = campos.reduce((acc, c) => acc + (data[c] ? 1 : 0), 0);
          shouldOverwrite = countNew > countExisting;
        }
      }

      if (!shouldOverwrite) {
        console.log(
          `[${this.botId}] [DEBUG] Tracking data existente é melhor ou igual. Não sobrescrevendo para ${telegramId}`
        );
        return;
      }
    }

    // ✅ REGRA 4: Preservar dados de qualidade quando apenas UTMs mudam
    let finalEntry;
    if (existingQuality === 'real' && hasUtmChanges && newQuality === 'fallback') {
      // Manter dados de qualidade existentes, mas atualizar UTMs
      finalEntry = {
        utm_source: data.utm_source || existing.utm_source || null,
        utm_medium: data.utm_medium || existing.utm_medium || null,
        utm_campaign: data.utm_campaign || existing.utm_campaign || null,
        utm_term: data.utm_term || existing.utm_term || null,
        utm_content: data.utm_content || existing.utm_content || null,
        fbp: existing.fbp || data.fbp || null, // Priorizar dados existentes de qualidade
        fbc: existing.fbc || data.fbc || null,
        ip: existing.ip || data.ip || null,
        user_agent: existing.user_agent || data.user_agent || null,
        quality: existingQuality, // Manter qualidade real
        created_at: Date.now()
      };
      console.log(`[${this.botId}] [DEBUG] Preservando qualidade real e atualizando UTMs para ${telegramId}`);
    } else {
      // Comportamento padrão
      finalEntry = {
        utm_source: data.utm_source || null,
        utm_medium: data.utm_medium || null,
        utm_campaign: data.utm_campaign || null,
        utm_term: data.utm_term || null,
        utm_content: data.utm_content || null,
        fbp: data.fbp || null,
        fbc: data.fbc || null,
        ip: data.ip || null,
        user_agent: data.user_agent || null,
        quality: newQuality,
        created_at: Date.now()
      };
    }
    this.trackingData.set(cleanTelegramId, finalEntry);
    console.log(`[${this.botId}] [DEBUG] Tracking data salvo para ${cleanTelegramId}:`, finalEntry);
    if (this.db) {
      try {
        this.db.prepare(
          'INSERT OR REPLACE INTO tracking_data (telegram_id, utm_source, utm_medium, utm_campaign, utm_term, utm_content, fbp, fbc, ip, user_agent, created_at) VALUES (?,?,?,?,?,?,?,?,?,?,CURRENT_TIMESTAMP)'
        ).run(
          cleanTelegramId,
          finalEntry.utm_source,
          finalEntry.utm_medium,
          finalEntry.utm_campaign,
          finalEntry.utm_term,
          finalEntry.utm_content,
          finalEntry.fbp,
          finalEntry.fbc,
          finalEntry.ip,
          finalEntry.user_agent
        );
      } catch (e) {
        console.error(`[${this.botId}] Erro ao salvar tracking SQLite:`, e.message);
      }
    }
    if (this.pgPool) {
      try {
        await this.postgres.executeQuery(
          this.pgPool,
          `INSERT INTO tracking_data (telegram_id, utm_source, utm_medium, utm_campaign, utm_term, utm_content, fbp, fbc, ip, user_agent, created_at)
           VALUES ($1,$2,$3,$4,$5,$6,$7,$8,$9,$10,NOW())
           ON CONFLICT (telegram_id) DO UPDATE SET utm_source=EXCLUDED.utm_source, utm_medium=EXCLUDED.utm_medium, utm_campaign=EXCLUDED.utm_campaign, utm_term=EXCLUDED.utm_term, utm_content=EXCLUDED.utm_content, fbp=EXCLUDED.fbp, fbc=EXCLUDED.fbc, ip=EXCLUDED.ip, user_agent=EXCLUDED.user_agent, created_at=EXCLUDED.created_at`,
          [cleanTelegramId, finalEntry.utm_source, finalEntry.utm_medium, finalEntry.utm_campaign, finalEntry.utm_term, finalEntry.utm_content, finalEntry.fbp, finalEntry.fbc, finalEntry.ip, finalEntry.user_agent]
        );
      } catch (e) {
        console.error(`[${this.botId}] Erro ao salvar tracking PG:`, e.message);
      }
    }
  }

  async buscarTrackingData(telegramId) {
    const cleanTelegramId = this.normalizeTelegramId(telegramId);
    if (cleanTelegramId === null) return null;
    let row = null;
    if (this.db) {
      try {
        row = this.db
          .prepare('SELECT utm_source, utm_medium, utm_campaign, utm_term, utm_content, fbp, fbc, ip, user_agent FROM tracking_data WHERE telegram_id = ?')
          .get(cleanTelegramId);
      } catch (e) {
        console.error(`[${this.botId}] Erro ao buscar tracking SQLite:`, e.message);
      }
    }
    if (!row && this.pgPool) {
      try {
        const res = await this.postgres.executeQuery(
          this.pgPool,
          'SELECT utm_source, utm_medium, utm_campaign, utm_term, utm_content, fbp, fbc, ip, user_agent FROM tracking_data WHERE telegram_id = $1',
          [cleanTelegramId]
        );
        row = res.rows[0];
      } catch (e) {
        console.error(`[${this.botId}] Erro ao buscar tracking PG:`, e.message);
      }
    }
    if (row) {
      row.created_at = Date.now();
      this.trackingData.set(cleanTelegramId, row);
    }
    return row;
  }

  /**
   * Busca o token mais recente de um usuário pelo telegram_id
   * @param {number} chatId - ID do chat do Telegram
   * @returns {string|null} Token mais recente ou null se não encontrado
   */
  async buscarTokenUsuario(chatId) {
    const cleanTelegramId = this.normalizeTelegramId(chatId);
    if (cleanTelegramId === null) return null;
    
    let row = null;
    
    // Tentar SQLite primeiro
    if (this.db) {
      try {
        row = this.db.prepare(`
          SELECT token 
          FROM tokens 
          WHERE telegram_id = ? AND status = 'valido' AND token IS NOT NULL
          ORDER BY criado_em DESC
          LIMIT 1
        `).get(cleanTelegramId);
      } catch (error) {
        console.warn(`[${this.botId}] Erro ao buscar token SQLite para usuário ${chatId}:`, error.message);
      }
    }
    
    // Se não encontrou no SQLite, tentar PostgreSQL
    if (!row && this.pgPool) {
      try {
        const result = await this.postgres.executeQuery(
          this.pgPool,
          `SELECT token 
           FROM tokens 
           WHERE telegram_id = $1 AND status = 'valido' AND token IS NOT NULL
           ORDER BY criado_em DESC
           LIMIT 1`,
          [cleanTelegramId]
        );
        row = result.rows[0];
      } catch (error) {
        console.warn(`[${this.botId}] Erro ao buscar token PostgreSQL para usuário ${chatId}:`, error.message);
      }
    }
    
    return row ? row.token : null;
  }

  async cancelarDownsellPorBloqueio(chatId) {
    console.warn(`⚠️ Usuário bloqueou o bot, cancelando downsell para chatId: ${chatId}`);
    if (!this.pgPool) return;
    try {
      const cleanTelegramId = this.normalizeTelegramId(chatId);
      if (cleanTelegramId === null) return;
      await this.postgres.executeQuery(
        this.pgPool,
        'DELETE FROM downsell_progress WHERE telegram_id = $1',
        [cleanTelegramId]
      );
    } catch (err) {
      console.error(`[${this.botId}] Erro ao remover downsell de ${chatId}:`, err.message);
    }
  }

  async processarImagem(imageBuffer) {
    let sharp;
    try {
      sharp = require('sharp');
    } catch (e) {
      sharp = null;
    }
    if (!sharp) return imageBuffer;
    try {
      return await sharp(imageBuffer)
        .extend({ top: 40, bottom: 40, left: 40, right: 40, background: { r: 255, g: 255, b: 255, alpha: 1 } })
        .png()
        .toBuffer();
    } catch (err) {
      console.warn(`[${this.botId}] Erro ao processar imagem:`, err.message);
      return imageBuffer;
    }
  }

  async enviarMidiaComFallback(chatId, tipo, caminho, opcoes = {}) {
    if (!caminho) return false;
    try {
      if (caminho.startsWith('http')) {
        switch (tipo) {
          case 'photo':
            await this.bot.sendPhoto(chatId, caminho, opcoes); break;
          case 'video':
            await this.bot.sendVideo(chatId, caminho, opcoes); break;
          case 'audio':
            await this.bot.sendVoice(chatId, caminho, opcoes); break;
          default:
            return false;
        }
        return true;
      }
      const abs = path.resolve(path.join(__dirname, '..', 'BOT'), caminho);
      if (!fs.existsSync(abs)) {
        const downsellPath = path.join('midia', 'downsells') + path.sep;
        if (abs.includes(downsellPath)) {
          if (!this.loggedMissingDownsellFiles.has(abs)) {
            this.loggedMissingDownsellFiles.add(abs);
            console.warn(`[${this.botId}] Arquivo não encontrado ${abs}`);
          }
        } else {
          console.warn(`[${this.botId}] Arquivo não encontrado ${abs}`);
        }
        return false;
      }
      const stream = fs.createReadStream(abs);
      switch (tipo) {
        case 'photo':
          await this.bot.sendPhoto(chatId, stream, opcoes); break;
        case 'video':
          await this.bot.sendVideo(chatId, stream, opcoes); break;
        case 'audio':
          await this.bot.sendVoice(chatId, stream, opcoes); break;
        default:
          return false;
      }
      return true;
    } catch (err) {
      if (err.response?.statusCode === 403 || err.message?.includes('bot was blocked by the user')) {
        err.blockedByUser = true;
        throw err;
      }
      console.error(`[${this.botId}] Erro ao enviar mídia ${tipo}:`, err.message);
      return false;
    }
  }

  async enviarMidiasHierarquicamente(chatId, midias) {
    if (!midias) return;
    const ordem = ['audio', 'video', 'photo'];
    for (const tipo of ordem) {
      let caminho = null;
      if (tipo === 'photo') {
        caminho = midias.foto || midias.imagem;
      } else {
        caminho = midias[tipo];
      }
      if (!caminho) continue;
      await this.enviarMidiaComFallback(chatId, tipo, caminho);
    }
  }

async _executarGerarCobranca(req, res) {
  // 🔥 CORREÇÃO IMPLEMENTADA: Priorização de UTMs da requisição atual
  // ===================================================================
  // Esta função agora garante que UTMs vindos na requisição atual (req.body)
  // sempre sobrescrevam os dados antigos de tracking, conforme solicitado.
  // 
  // Implementação:
  // 1. UTMs do req.body têm prioridade absoluta sobre dados salvos
  // 2. trackingFinal é criado com merge + sobrescrita manual dos UTMs do req.body
  // 3. Todos os destinos (banco, PushinPay, Facebook CAPI) usam os UTMs finais
  // 
  // Campos afetados: utm_source, utm_medium, utm_campaign, utm_term, utm_content
  // ===================================================================
  
  if (!req.body || typeof req.body !== 'object') {
    return res.status(400).json({ error: 'Payload inválido' });
  }

  const {
    plano,
    valor,
    event_source_url,
    telegram_id
  } = req.body;

  // 🔥 NOVO: Obter nome da oferta baseado no plano
  let nomeOferta = 'Oferta Desconhecida';
  if (plano) {
    // Buscar o plano na configuração
    const planoEncontrado = this.config.planos.find(p => p.id === plano || p.nome === plano);
    if (planoEncontrado) {
      nomeOferta = planoEncontrado.nome;
    } else {
      // Buscar nos downsells
      for (const ds of this.config.downsells) {
        const p = ds.planos.find(pl => pl.id === plano || pl.nome === plano);
        if (p) {
          nomeOferta = p.nome;
          break;
        }
      }
    }
  }
  
  console.log('[DEBUG] Nome da oferta identificado:', nomeOferta);

  // Garantir que trackingData seja sempre um objeto
  const tracking = req.body.trackingData || {};

  // 🔧 LOGS DE SEGURANÇA ADICIONAIS PARA DEBUG
  console.log('[SECURITY DEBUG] req.body.trackingData tipo:', typeof req.body.trackingData);
  console.log('[SECURITY DEBUG] req.body.trackingData valor:', req.body.trackingData);
  console.log('[SECURITY DEBUG] tracking após fallback:', tracking);
  console.log('[SECURITY DEBUG] tracking é null?', tracking === null);
  console.log('[SECURITY DEBUG] tracking é undefined?', tracking === undefined);
  console.log('[SECURITY DEBUG] typeof tracking:', typeof tracking);

  // Acesso seguro aos campos individuais
  const utm_source = tracking.utm_source || null;
  const utm_medium = tracking.utm_medium || null;
  const utm_campaign = tracking.utm_campaign || null;
  const utm_term = tracking.utm_term || null;
  const utm_content = tracking.utm_content || null;
  const reqFbp = tracking.fbp || null;
  const reqFbc = tracking.fbc || null;
  const reqIp = tracking.ip || req.ip || null;
  const reqUa = tracking.user_agent || req.headers['user-agent'] || null;

  console.log('📡 API: POST /api/gerar-cobranca');
  console.log('🔍 Tracking recebido:', {
    utm_source,
    utm_medium,
    utm_campaign,
    utm_term,
    utm_content,
    fbp: reqFbp,
    fbc: reqFbc,
    ip: reqIp,
    user_agent: reqUa
  });
  console.log('[DEBUG] Dados recebidos:', { telegram_id, plano, valor });
  console.log('[DEBUG] trackingData do req.body:', req.body.trackingData);
  
  // 🔥 CORREÇÃO: Log detalhado dos UTMs recebidos
  console.log('[DEBUG] 🎯 UTMs extraídos da requisição:', {
    utm_source,
    utm_medium,
    utm_campaign,
    utm_term,
    utm_content
  });
  console.log('[DEBUG] 🎯 UTMs origem - req.body.trackingData:', {
    utm_source: req.body.trackingData?.utm_source,
    utm_medium: req.body.trackingData?.utm_medium,
    utm_campaign: req.body.trackingData?.utm_campaign
  });
  console.log('[DEBUG] 🎯 UTMs origem - req.query:', {
    utm_source: req.query?.utm_source,
    utm_medium: req.query?.utm_medium,
    utm_campaign: req.query?.utm_campaign
  });

  if (!plano || !valor) {
    return res.status(400).json({ error: 'Parâmetros inválidos: plano e valor são obrigatórios.' });
  }

  const valorCentavos = this.config.formatarValorCentavos(valor);
  if (isNaN(valorCentavos) || valorCentavos < 50) {
    return res.status(400).json({ error: 'Valor mínimo é R$0,50.' });
  }

  let pushPayload;
  try {
    console.log(`[DEBUG] Buscando tracking data para telegram_id: ${telegram_id}`);

    // 🔥 NOVO: Primeiro tentar buscar do SessionTracking (invisível)
    const sessionTrackingData = this.sessionTracking.getTrackingData(telegram_id);
    console.log('[DEBUG] SessionTracking data:', sessionTrackingData ? { fbp: !!sessionTrackingData.fbp, fbc: !!sessionTrackingData.fbc } : null);

    // 1. Tentar buscar do cache
    const trackingDataCache = this.getTrackingData(telegram_id);
    console.log('[DEBUG] trackingData cache:', trackingDataCache);

    // 2. Se cache vazio ou incompleto, buscar do banco
    let trackingDataDB = null;
    if (!isRealTrackingData(trackingDataCache)) {
      console.log('[DEBUG] Cache vazio ou incompleto, buscando no banco...');
      trackingDataDB = await this.buscarTrackingData(telegram_id);
      console.log('[DEBUG] trackingData banco:', trackingDataDB);
    }

    // 3. Combinar SessionTracking + cache + banco (prioridade para SessionTracking)
    let dadosSalvos = mergeTrackingData(trackingDataCache, trackingDataDB);
    if (sessionTrackingData) {
      dadosSalvos = mergeTrackingData(dadosSalvos, sessionTrackingData);
    }
    console.log('[DEBUG] dadosSalvos após merge SessionTracking+cache+banco:', dadosSalvos);

    // 2. Extrair novos dados da requisição (cookies, IP, user_agent)
    const ipRawList = req.headers['x-forwarded-for'] || req.socket.remoteAddress || '';
    const ipRaw = typeof ipRawList === 'string' ? ipRawList.split(',')[0].trim() : '';
    const ipBody = req.body.client_ip_address || req.body.ip;
    let ipCriacao = ipBody || ipRaw;
    if (ipCriacao === '::1' || ipCriacao === '127.0.0.1') ipCriacao = undefined;

    const uaCriacao = req.body.user_agent || req.get('user-agent');

    function parseCookies(str) {
      const out = {};
      if (!str) return out;
      for (const part of str.split(';')) {
        const idx = part.indexOf('=');
        if (idx === -1) continue;
        const k = part.slice(0, idx).trim();
        const v = decodeURIComponent(part.slice(idx + 1).trim());
        out[k] = v;
      }
      return out;
    }

    const cookies = parseCookies(req.headers['cookie']);

    const dadosRequisicao = {
      fbp: reqFbp || req.body.fbp || req.body._fbp || cookies._fbp || cookies.fbp || null,
      fbc: reqFbc || req.body.fbc || req.body._fbc || cookies._fbc || cookies.fbc || null,
      ip: reqIp || ipBody || ipRaw || null,
      user_agent: reqUa || uaCriacao || null,
      // 🔥 CORREÇÃO: Incluir UTMs da URL atual
      utm_source: utm_source || null,
      utm_medium: utm_medium || null,
      utm_campaign: utm_campaign || null,
      utm_term: utm_term || null,
      utm_content: utm_content || null
    };
    console.log('[DEBUG] Dados da requisição atual:', dadosRequisicao);

    // 3. Fazer mergeTrackingData(dadosSalvos, dadosRequisicao)
    let finalTrackingData = mergeTrackingData(dadosSalvos, dadosRequisicao) || {};

    // 🔧 PROTEÇÃO CRÍTICA: Garantir que finalTrackingData nunca seja null
    if (!finalTrackingData || typeof finalTrackingData !== 'object') {
      console.error('[ERRO CRÍTICO] finalTrackingData está null ou inválido. Prosseguindo com objeto vazio.');
      finalTrackingData = {};
    }

    console.log('[DEBUG] Final tracking data após merge:', finalTrackingData);
    
    // 🔥 CORREÇÃO: Log específico dos UTMs finais
    console.log('[DEBUG] 🎯 UTMs FINAIS após merge:', {
      utm_source: finalTrackingData?.utm_source,
      utm_medium: finalTrackingData?.utm_medium,
      utm_campaign: finalTrackingData?.utm_campaign,
      utm_term: finalTrackingData?.utm_term,
      utm_content: finalTrackingData?.utm_content
    });

    // 🔥 NOVO: NUNCA gerar fallbacks para _fbp/_fbc - usar apenas dados reais do navegador
    // Se não existir, o evento CAPI será enviado sem esses campos (conforme regra 8)
    if (!finalTrackingData.fbp) {
      console.log('[INFO] 🔥 fbp não encontrado - evento CAPI será enviado sem este campo (anonimato preservado)');
    }

    if (!finalTrackingData.fbc) {
      console.log('[INFO] 🔥 fbc não encontrado - evento CAPI será enviado sem este campo (anonimato preservado)');
    }

    // IP e user_agent podem ter fallback pois são mais genéricos
    if (!finalTrackingData.ip) {
      console.log('[INFO] ip está null, usando fallback do request');
      finalTrackingData.ip = ipCriacao || '127.0.0.1';
    }

    if (!finalTrackingData.user_agent) {
      console.log('[INFO] user_agent está null, usando fallback do request');
      finalTrackingData.user_agent = uaCriacao || 'Unknown';
    }

    // 5. Salvar se o resultado final for real e o cache estiver vazio ou com fallback
    const finalReal = isRealTrackingData(finalTrackingData);
    const cacheEntry = this.getTrackingData(telegram_id);
    const cacheQuality = cacheEntry
      ? cacheEntry.quality || (isRealTrackingData(cacheEntry) ? 'real' : 'fallback')
      : null;
    console.log('[DEBUG] finalTrackingData é real?', finalReal);
    console.log('[DEBUG] Qualidade no cache:', cacheQuality);

    const shouldSave = finalReal && (!cacheEntry || cacheQuality === 'fallback');

    if (shouldSave) {
      console.log('[DEBUG] Salvando tracking data atualizado no cache');
      await this.salvarTrackingData(telegram_id, finalTrackingData);
    } else {
      console.log('[DEBUG] Tracking data não precisa ser atualizado');
    }

    console.log('[DEBUG] Tracking data final que será usado:', finalTrackingData);

    // 🔥 CORREÇÃO: Usar UTMs finais após merge (prioridade para requisição atual)
    const camposUtm = ['utm_source', 'utm_medium', 'utm_campaign', 'utm_term', 'utm_content'];
    let trackingFinal = { ...(finalTrackingData || {}) };

    // 🔧 PROTEÇÃO ADICIONAL: Garantir que trackingFinal nunca seja null ou tenha propriedades indefinidas
    if (!trackingFinal || typeof trackingFinal !== 'object') {
      console.error('[ERRO CRÍTICO] trackingFinal está null ou inválido. Recriando como objeto vazio.');
      trackingFinal = {};
    }

    console.log('[SECURITY DEBUG] trackingFinal após criação:', trackingFinal);
    console.log('[SECURITY DEBUG] trackingFinal é null?', trackingFinal === null);
    console.log('[SECURITY DEBUG] typeof trackingFinal:', typeof trackingFinal);

    // 🔧 CORREÇÃO DO BUG: Verificar se req.body.trackingData existe e não é null antes de acessar suas propriedades
    const requestTrackingData = req.body.trackingData;
    if (requestTrackingData && typeof requestTrackingData === 'object') {
      // Garantir que UTMs da requisição atual sempre sobrescrevam os dados antigos
      camposUtm.forEach(campo => {
        if (requestTrackingData[campo]) {
          trackingFinal[campo] = requestTrackingData[campo];
        }
      });
    } else {
      console.log('[DEBUG] req.body.trackingData está null, undefined ou não é um objeto - pulando sobrescrita de UTMs');
    }

    console.log('[DEBUG] 🎯 UTMs FINAIS após priorização da requisição atual:', {
      utm_source: trackingFinal?.utm_source,
      utm_medium: trackingFinal?.utm_medium,
      utm_campaign: trackingFinal?.utm_campaign,
      utm_term: trackingFinal?.utm_term,
      utm_content: trackingFinal?.utm_content
    });

    const eventTime = Math.floor(DateTime.now().setZone('America/Sao_Paulo').toSeconds());

    // 🔧 PROTEÇÃO CRÍTICA: Criar metadata de forma segura para evitar erro "Cannot read properties of null"
    const metadata = {};
    
    // Verificar se trackingFinal existe e é um objeto antes de acessar suas propriedades
    if (trackingFinal && typeof trackingFinal === 'object') {
      if (trackingFinal.utm_source) metadata.utm_source = trackingFinal.utm_source;
      if (trackingFinal.utm_medium) metadata.utm_medium = trackingFinal.utm_medium;
      if (trackingFinal.utm_campaign) metadata.utm_campaign = trackingFinal.utm_campaign;
      if (trackingFinal.utm_term) metadata.utm_term = trackingFinal.utm_term;
      if (trackingFinal.utm_content) metadata.utm_content = trackingFinal.utm_content;
    } else {
      console.error('[ERRO CRÍTICO] trackingFinal é null ou não é um objeto na criação do metadata!');
      console.error('[DEBUG] trackingFinal:', trackingFinal);
      console.error('[DEBUG] typeof trackingFinal:', typeof trackingFinal);
    }

    const webhookUrl =
      typeof this.baseUrl === 'string'
        ? `${this.baseUrl}/${this.botId}/webhook`
        : undefined;

    const pushPayload = {
      value: valorCentavos,
      split_rules: []
    };
    if (webhookUrl) pushPayload.webhook_url = webhookUrl;
    if (Object.keys(metadata).length) pushPayload.metadata = metadata;

    console.log('[DEBUG] Corpo enviado à PushinPay:', pushPayload);

    const response = await axios.post(
      'https://api.pushinpay.com.br/api/pix/cashIn',
      pushPayload,
      {
        headers: {
          Authorization: `Bearer ${process.env.PUSHINPAY_TOKEN}`,
          'Content-Type': 'application/json',
          Accept: 'application/json'
        }
      }
    );

    const { qr_code_base64, qr_code, id: apiId } = response.data;
    const normalizedId = apiId ? apiId.toLowerCase() : null;

    if (!normalizedId) {
      throw new Error('ID da transação não retornado pela PushinPay');
    }

    if (this.db) {
      console.log('[DEBUG] Salvando token no SQLite com tracking data:', {
        telegram_id,
        valor: valorCentavos,
        utm_source: trackingFinal?.utm_source,
        utm_medium: trackingFinal?.utm_medium,
        utm_campaign: trackingFinal?.utm_campaign,
        fbp: finalTrackingData.fbp,
        fbc: finalTrackingData.fbc,
        ip: finalTrackingData.ip,
        user_agent: finalTrackingData.user_agent
      });

      this.db.prepare(
        `INSERT INTO tokens (id_transacao, token, valor, telegram_id, utm_source, utm_campaign, utm_medium, utm_term, utm_content, fbp, fbc, ip_criacao, user_agent_criacao, bot_id, status, event_time, nome_oferta)
        VALUES (?, ?, ?, ?, ?, ?, ?, ?, ?, ?, ?, ?, ?, ?, 'pendente', ?, ?)`
      ).run(
        normalizedId,
        normalizedId,
        valorCentavos,
        telegram_id,
        trackingFinal?.utm_source || null,
        trackingFinal?.utm_campaign || null,
        trackingFinal?.utm_medium || null,
        trackingFinal?.utm_term || null,
        trackingFinal?.utm_content || null,
        finalTrackingData.fbp,
        finalTrackingData.fbc,
        finalTrackingData.ip,
        finalTrackingData.user_agent,
        this.botId,
        eventTime,
        nomeOferta
      );

      console.log('✅ Token salvo no SQLite:', normalizedId);
    }

    const eventName = 'InitiateCheckout';
    const eventId = generateEventId(eventName, telegram_id, eventTime);

    console.log('[DEBUG] Enviando evento InitiateCheckout para Facebook com:', {
      event_name: eventName,
      event_time: eventTime,
      event_id: eventId,
      value: formatForCAPI(valorCentavos),
      utm_source: trackingFinal?.utm_source,
      utm_medium: trackingFinal?.utm_medium,
      utm_campaign: trackingFinal?.utm_campaign,
      fbp: finalTrackingData.fbp,
      fbc: finalTrackingData.fbc,
      client_ip_address: finalTrackingData.ip,
      client_user_agent: finalTrackingData.user_agent
    });

    await sendFacebookEvent({
      event_name: eventName,
      event_time: eventTime,
      event_id: eventId,
      value: formatForCAPI(valorCentavos),
      currency: 'BRL',
      fbp: finalTrackingData.fbp,
      fbc: finalTrackingData.fbc,
      client_ip_address: finalTrackingData.ip,
      client_user_agent: finalTrackingData.user_agent,
      custom_data: {
        utm_source: trackingFinal?.utm_source,
        utm_medium: trackingFinal?.utm_medium,
        utm_campaign: trackingFinal?.utm_campaign,
        utm_term: trackingFinal?.utm_term,
        utm_content: trackingFinal?.utm_content
      }
    });

    // 🔥 NOVO: Chamada de tracking para registrar geração de PIX
    try {
      await googleSheetsService.appendDataToSheet(
        'pix_generated!A1',
        [[new Date().toISOString().split('T')[0], 1]]
      );
      console.log(`[${this.botId}] ✅ Tracking de geração de PIX registrado para transação ${normalizedId}`);
    } catch (error) {
      console.error('Falha ao registrar o evento de geração de PIX:', error.message);
    }

    return res.json({
      qr_code_base64,
      qr_code,
      pix_copia_cola: qr_code,
      transacao_id: normalizedId
    });

  } catch (err) {
    if (err.response?.status === 429) {
      console.warn(`[${this.botId}] Erro 429 na geração de cobrança`);
      return res.status(429).json({ error: '⚠️ Erro 429: Limite de requisições atingido.' });
    }

    console.error(
      `[${this.botId}] Erro ao gerar cobrança:`,
      err.response?.status,
      err.response?.data,
      pushPayload
    );
    return res.status(500).json({
      error: 'Erro ao gerar cobrança na API PushinPay.',
      detalhes: err.response?.data || err.message
    });
  }
}

  gerarCobranca(req, res) {
    cobrancaQueue.push(() => this._executarGerarCobranca(req, res));
    processCobrancaQueue();
  }

  async webhookPushinPay(req, res) {
    try {
      // Proteção contra payloads vazios
      if (!req.body || typeof req.body !== 'object') {
        return res.status(400).send('Payload inválido');
      }

      // Segurança simples no webhook
      if (process.env.WEBHOOK_SECRET) {
        const auth = req.headers['authorization'];
        if (auth !== `Bearer ${process.env.WEBHOOK_SECRET}`) {
          return res.sendStatus(403);
        }
      }

      const payload = req.body;
      const { status } = payload || {};
      const idBruto = payload.id || payload.token || payload.transaction_id || null;
      const normalizedId = idBruto ? idBruto.toLowerCase().trim() : null;

      console.log(`[${this.botId}] 🔔 Webhook recebido`);
      console.log('Payload:', JSON.stringify(payload, null, 2));
      console.log('Headers:', req.headers);
      console.log('ID normalizado:', normalizedId);
      console.log('Status:', status);

      if (!normalizedId || !['paid', 'approved', 'pago'].includes(status)) return res.sendStatus(200);
      
      // Extrair dados pessoais do payload para hashing
      const payerName = payload.payer_name || payload.payer?.name || null;
      const payerCpf = payload.payer_national_registration || payload.payer?.national_registration || null;
      
      // Gerar hashes de dados pessoais se disponíveis
      let hashedUserData = null;
      if (payerName && payerCpf) {
        hashedUserData = generateHashedUserData(payerName, payerCpf);
        console.log(`[${this.botId}] 🔐 Dados pessoais hasheados gerados para Purchase`);
      }
      
      const row = this.db ? this.db.prepare('SELECT * FROM tokens WHERE id_transacao = ?').get(normalizedId) : null;
      console.log('[DEBUG] Token recuperado após pagamento:', row);
      if (!row) return res.status(400).send('Transação não encontrada');
      // Evita processamento duplicado em caso de retries
      if (row.status === 'valido') return res.status(200).send('Pagamento já processado');
      const novoToken = uuidv4().toLowerCase();
      if (this.db) {
        this.db.prepare(
          `UPDATE tokens SET token = ?, status = 'valido', usado = 0, fn_hash = ?, ln_hash = ?, external_id_hash = ? WHERE id_transacao = ?`
        ).run(
          novoToken, 
          hashedUserData?.fn_hash || null,
          hashedUserData?.ln_hash || null,
          hashedUserData?.external_id_hash || null,
          normalizedId
        );
      }
      if (this.pgPool) {
        try {
          // Buscar dados de rastreamento atualizados do SQLite
          let track = null;
          if (this.db) {
            track = this.db
              .prepare(
                'SELECT fbp, fbc, ip_criacao, user_agent_criacao FROM tokens WHERE id_transacao = ?'
              )
              .get(normalizedId);
          }

          row.token = novoToken;
          row.status = 'valido';

          await this.postgres.executeQuery(
            this.pgPool,
            `INSERT INTO tokens (id_transacao, token, telegram_id, valor, status, usado, bot_id, utm_source, utm_medium, utm_campaign, utm_term, utm_content, fbp, fbc, ip_criacao, user_agent_criacao, event_time, fn_hash, ln_hash, external_id_hash, nome_oferta)
             VALUES ($1,$2,$3,$4,'valido',FALSE,$5,$6,$7,$8,$9,$10,$11,$12,$13,$14,$15,$16,$17,$18,$19)
             ON CONFLICT (id_transacao) DO UPDATE SET token = EXCLUDED.token, status = 'valido', usado = FALSE, fn_hash = EXCLUDED.fn_hash, ln_hash = EXCLUDED.ln_hash, external_id_hash = EXCLUDED.external_id_hash, nome_oferta = EXCLUDED.nome_oferta`,
            [
              normalizedId,
              row.token,
              row.telegram_id,
              row.valor ? row.valor / 100 : null,
              row.bot_id,
              row.utm_source,
              row.utm_medium,
              row.utm_campaign,
              row.utm_term,
              row.utm_content,
              track?.fbp || row.fbp,
              track?.fbc || row.fbc,
              track?.ip_criacao || row.ip_criacao,
              track?.user_agent_criacao || row.user_agent_criacao,
              row.event_time,
              hashedUserData?.fn_hash || null,
              hashedUserData?.ln_hash || null,
              hashedUserData?.external_id_hash || null,
              row.nome_oferta || 'Oferta Desconhecida'
            ]
          );
          console.log(`✅ Token ${normalizedId} copiado para o PostgreSQL`);
        } catch (pgErr) {
          console.error(`❌ Falha ao inserir token ${normalizedId} no PostgreSQL:`, pgErr.message);
        }
      }
      if (row.telegram_id && this.pgPool) {
        const tgId = this.normalizeTelegramId(row.telegram_id);
        if (tgId !== null) {
          await this.postgres.executeQuery(this.pgPool, 'UPDATE downsell_progress SET pagou = 1 WHERE telegram_id = $1', [tgId]);
        }
      }
      if (row.telegram_id && this.bot) {
        const valorReais = (row.valor / 100).toFixed(2);
        let track = this.getTrackingData(row.telegram_id);
        if (!track) {
          track = await this.buscarTrackingData(row.telegram_id);
        }
        track = track || {};
        const utmParams = [];
        if (track.utm_source) utmParams.push(`utm_source=${encodeURIComponent(track.utm_source)}`);
        if (track.utm_medium) utmParams.push(`utm_medium=${encodeURIComponent(track.utm_medium)}`);
        if (track.utm_campaign) utmParams.push(`utm_campaign=${encodeURIComponent(track.utm_campaign)}`);
        if (track.utm_term) utmParams.push(`utm_term=${encodeURIComponent(track.utm_term)}`);
        if (track.utm_content) utmParams.push(`utm_content=${encodeURIComponent(track.utm_content)}`);
        const utmString = utmParams.length ? '&' + utmParams.join('&') : '';
        const linkComToken = `${this.frontendUrl}/obrigado.html?token=${encodeURIComponent(novoToken)}&valor=${valorReais}&${this.grupo}${utmString}`;
        console.log(`[${this.botId}] ✅ Enviando link para`, row.telegram_id);
        console.log(`[${this.botId}] Link final:`, linkComToken);
        await this.bot.sendMessage(row.telegram_id, `🎉 <b>Pagamento aprovado!</b>\n\n💰 Valor: R$ ${valorReais}\n🔗 Acesse seu conteúdo: ${linkComToken}\n\n⚠️ O link irá expirar em 5 minutos.`, { parse_mode: 'HTML' });

        // Enviar conversão para UTMify
        const transactionValueCents = row.valor;
        const telegramId = row.telegram_id;
        await enviarConversaoParaUtmify({
          payer_name: payload.payer_name,
          telegram_id: telegramId,
          transactionValueCents,
          trackingData: track,
          orderId: normalizedId,
          nomeOferta: row.nome_oferta || 'Oferta Desconhecida'
        });
      }

      // Registro de Purchase no Google Sheets
      try {
        const purchaseData = [
          new Date().toISOString(),
          row.valor / 100,
          row.utm_source,
          row.utm_medium,
          row.utm_campaign
        ];
        console.log(
          `[${this.botId}] Registrando tracking de Purchase no Google Sheets para transação ${normalizedId}`
        );
<<<<<<< HEAD
        await googleSheetsService.appendDataToSheet('purchase!A1', [purchaseData]);
=======
        await appendDataToSheet('purchase!A1', [purchaseData]);
>>>>>>> 8642c830
      } catch (gsErr) {
        console.error(
          `[${this.botId}] Erro ao registrar Purchase no Google Sheets para transação ${normalizedId}:`,
          gsErr.message
        );
      }

      // ✅ CORRIGIDO: Marcar apenas flag capi_ready = TRUE no banco,
      // deixando o envio real do CAPI para o cron ou fallback
      try {
        // Atualizar flag para indicar que CAPI está pronto para ser enviado
        await this.pgPool.query(
          'UPDATE tokens SET capi_ready = TRUE WHERE token = $1',
          [novoToken]
        );
        console.log(`[${this.botId}] ✅ Flag capi_ready marcada para token ${novoToken} - CAPI será enviado pelo cron/fallback`);
      } catch (dbErr) {
        console.error(`[${this.botId}] ❌ Erro ao marcar flag capi_ready:`, dbErr.message);
      }

      // ❌ REMOVIDO: Envio imediato do CAPI via sendFacebookEvent()
      // O envio agora acontece via cron ou fallback, evitando duplicação

      // Purchase também será enviado via Pixel ou cron de fallback

      return res.sendStatus(200);
    } catch (err) {
      console.error(`[${this.botId}] Erro no webhook:`, err.message);
      return res.sendStatus(500);
    }
  }

  agendarMensagensPeriodicas() {
    const mensagens = this.config.mensagensPeriodicas;
    if (!Array.isArray(mensagens) || mensagens.length === 0) return;
    const mapa = new Map();
    for (const msg of mensagens) {
      if (msg.horario) mapa.set(msg.horario, msg);
    }
    for (const msg of mensagens) {
      let texto = msg.texto;
      let midia = msg.midia;
      if (msg.copiarDe && mapa.get(msg.copiarDe)) {
        const base = mapa.get(msg.copiarDe);
        texto = base.texto;
        midia = base.midia;
      }
      if (!texto) continue;
      const dt = DateTime.fromFormat(msg.horario, 'HH:mm', { zone: 'America/Sao_Paulo' });
      if (!dt.isValid) continue;
      const hora = dt.hour;
      const minuto = dt.minute;
      const cronExp = `0 ${minuto} ${hora} * * *`;
      cron.schedule(cronExp, () => {
        if (!this.bot) return;
        this.enviarMensagemPeriodica(texto, midia).catch(err =>
          console.error(`[${this.botId}] Erro em mensagem periódica:`, err.message)
        );
      }, { timezone: 'America/Sao_Paulo' });
    }
  }

  async enviarMensagemPeriodica(texto, midia) {
    const ids = new Set();
    if (this.pgPool) {
      try {
        const res = await this.postgres.executeQuery(this.pgPool, 'SELECT telegram_id FROM downsell_progress WHERE pagou = 0');
        res.rows.forEach(r => ids.add(r.telegram_id));
      } catch (err) {
        console.error(`[${this.botId}] Erro ao buscar usuários PG:`, err.message);
      }
    }
    if (this.db) {
      try {
        const table = this.db.prepare("SELECT name FROM sqlite_master WHERE type='table' AND name='downsell_progress'").all();
        if (table.length > 0) {
          const rows = this.db.prepare('SELECT telegram_id FROM downsell_progress WHERE pagou = 0').all();
          rows.forEach(r => ids.add(r.telegram_id));
        }
      } catch (err) {
        console.error(`[${this.botId}] Erro ao buscar usuários SQLite:`, err.message);
      }
    }
    for (const chatId of ids) {
      try {
        if (midia) {
          await this.enviarMidiaComFallback(chatId, 'video', midia);
        }
        await this.bot.sendMessage(chatId, texto, { parse_mode: 'HTML' });
        await this.bot.sendMessage(chatId, this.config.inicio.menuInicial.texto, {
          reply_markup: { inline_keyboard: this.config.inicio.menuInicial.opcoes.map(o => [{ text: o.texto, callback_data: o.callback }]) }
        });
        await new Promise(r => setTimeout(r, 1000));
      } catch (err) {
        console.error(`[${this.botId}] Erro ao enviar periódica para ${chatId}:`, err.message);
      }
    }
  }

  agendarLimpezaTrackingData() {
    cron.schedule('0 * * * *', async () => {
      const limiteMs = Date.now() - 24 * 60 * 60 * 1000;
      for (const [id, data] of this.trackingData.entries()) {
        if (data && data.created_at && data.created_at < limiteMs) {
          this.trackingData.delete(id);
        }
      }
      // Limpar cache AddToCart após 24 horas (permitir re-envio em casos específicos)
      const addToCartEntries = [...this.addToCartCache.entries()];
      if (addToCartEntries.length > 10000) { // Limitar tamanho máximo
        this.addToCartCache.clear();
        console.log(`[${this.botId}] 🧹 Cache AddToCart limpo (tamanho máximo atingido)`);
      }
      if (this.db) {
        try {
          const stmt = this.db.prepare(
            'DELETE FROM tracking_data WHERE created_at < datetime("now", "-24 hours")'
          );
          stmt.run();
        } catch (e) {
          console.error(`[${this.botId}] Erro ao limpar tracking SQLite:`, e.message);
        }
      }
      if (this.pgPool) {
        try {
          await this.postgres.executeQuery(
            this.pgPool,
            "DELETE FROM tracking_data WHERE created_at < NOW() - INTERVAL '24 hours'"
          );
        } catch (e) {
          console.error(`[${this.botId}] Erro ao limpar tracking PG:`, e.message);
        }
      }
    });
  }

  registrarComandos() {
    if (!this.bot) return;

    this.bot.onText(/\/start(?:\s+(.*))?/, async (msg, match) => {
      const chatId = msg.chat.id;
      
      // 🔥 NOVO: Chamada de tracking para o comando /start
      try {
        await googleSheetsService.appendDataToSheet(
          'bot_start!A1',
          [[new Date().toISOString().split('T')[0], 1]]
        );
        console.log(`[${this.botId}] ✅ Tracking do comando /start registrado para ${chatId}`);
      } catch (error) {
        console.error('Falha ao registrar o evento /start do bot:', error.message);
      }
      
      // Enviar evento Facebook AddToCart (uma vez por usuário)
      if (!this.addToCartCache.has(chatId)) {
        this.addToCartCache.set(chatId, true);
        
        try {
                  // Gerar valor aleatório entre 9.90 e 19.90 com máximo 2 casas decimais
        const randomValue = (Math.random() * (19.90 - 9.90) + 9.90).toFixed(2);
          
          // Buscar dados de tracking do usuário
          let trackingData = this.getTrackingData(chatId) || await this.buscarTrackingData(chatId);
          
          // Buscar token do usuário para external_id
          const userToken = await this.buscarTokenUsuario(chatId);
          
          const eventTime = Math.floor(Date.now() / 1000);
          const eventData = {
            event_name: 'AddToCart',
            event_time: eventTime,
            event_id: generateEventId('AddToCart', chatId, eventTime),
            value: parseFloat(randomValue),
            currency: 'BRL',
            telegram_id: chatId, // 🔥 NOVO: Habilita rastreamento invisível automático
            token: userToken, // 🔥 NOVO: Token para external_id
            custom_data: {
              content_name: 'Entrada pelo Bot',
              content_category: 'Telegram Funil +18'
            }
          };

          // Adicionar dados de tracking se disponíveis (mantido para compatibilidade)
          if (trackingData) {
            if (trackingData.fbp) eventData.fbp = trackingData.fbp;
            if (trackingData.fbc) eventData.fbc = trackingData.fbc;
            if (trackingData.ip) eventData.client_ip_address = trackingData.ip;
            if (trackingData.user_agent) eventData.client_user_agent = trackingData.user_agent;
          }
          
          // Enviar evento Facebook (com rastreamento invisível automático)
          const result = await sendFacebookEvent(eventData);
          
          if (result.success) {
            console.log(`[${this.botId}] ✅ Evento AddToCart enviado para ${chatId} - Valor: R$ ${randomValue} - Token: ${userToken ? 'SIM' : 'NÃO'}`);
          } else if (!result.duplicate) {
            console.warn(`[${this.botId}] ⚠️ Falha ao enviar evento AddToCart para ${chatId}:`, result.error);
            if (result.available_params) {
              console.log(`[${this.botId}] 📊 Parâmetros disponíveis: [${result.available_params.join(', ')}] - Necessários: ${result.required_count}`);
            }
          }
          
        } catch (error) {
          console.error(`[${this.botId}] ❌ Erro ao processar evento AddToCart para ${chatId}:`, error.message);
        }
      }
      
      const payloadRaw = match && match[1] ? match[1].trim() : '';
      if (payloadRaw) {
        console.log('[payload-debug] payloadRaw detectado', { chatId, payload_id: payloadRaw });
      }
      
      // 🔥 NOVO: Capturar parâmetros de cookies do Facebook diretamente da URL
      let directParams = null;
      try {
        // Verificar se há parâmetros na forma de query string no payload
        if (payloadRaw.includes('fbp=') || payloadRaw.includes('fbc=') || payloadRaw.includes('utm_')) {
          const urlParams = new URLSearchParams(payloadRaw);
          directParams = {
            fbp: urlParams.get('fbp'),
            fbc: urlParams.get('fbc'),
            user_agent: urlParams.get('user_agent'),
            utm_source: urlParams.get('utm_source'),
            utm_medium: urlParams.get('utm_medium'),
            utm_campaign: urlParams.get('utm_campaign'),
            utm_term: urlParams.get('utm_term'),
            utm_content: urlParams.get('utm_content')
          };
          
          // Se encontrou parâmetros diretos, armazenar imediatamente
          if (directParams.fbp || directParams.fbc) {
            this.sessionTracking.storeTrackingData(chatId, directParams);
            console.log(`[${this.botId}] 🔥 Cookies do Facebook capturados via URL:`, {
              fbp: !!directParams.fbp,
              fbc: !!directParams.fbc,
              utm_source: directParams.utm_source
            });
          }
        }
      } catch (e) {
        console.warn(`[${this.botId}] Erro ao processar parâmetros diretos:`, e.message);
      }
      
      if (payloadRaw) {
        try {
          let fbp, fbc, ip, user_agent;
          let utm_source, utm_medium, utm_campaign;
          
          // Usar parâmetros diretos se disponíveis
          if (directParams) {
            fbp = directParams.fbp;
            fbc = directParams.fbc;
            user_agent = directParams.user_agent;
            utm_source = directParams.utm_source;
            utm_medium = directParams.utm_medium;
            utm_campaign = directParams.utm_campaign;
            console.log('[payload-debug] Merge directParams', { chatId, payload_id: payloadRaw, fbp, fbc, user_agent });
          }

          if (/^[a-zA-Z0-9]{6,10}$/.test(payloadRaw)) {
            let row = null;
            let payloadRow = null;
            if (this.pgPool) {
              try {
                const res = await this.postgres.executeQuery(
                  this.pgPool,
                  'SELECT fbp, fbc, ip, user_agent FROM payload_tracking WHERE payload_id = $1',
                  [payloadRaw]
                );
                row = res.rows[0];
                console.log('[payload-debug] payload_tracking PG', { chatId, payload_id: payloadRaw, row });
                if (!row) {
                  console.log('[payload-debug] Origem PG sem resultado payload_tracking', { chatId, payload_id: payloadRaw });
                }
              } catch (err) {
                console.warn(`[${this.botId}] Erro ao buscar payload PG:`, err.message);
              }
              try {
                const res2 = await this.postgres.executeQuery(
                  this.pgPool,
                  'SELECT utm_source, utm_medium, utm_campaign, utm_term, utm_content, fbp, fbc, ip, user_agent FROM payloads WHERE payload_id = $1',
                  [payloadRaw]
                );
                payloadRow = res2.rows[0];
                console.log('[payload-debug] payloadRow PG', { chatId, payload_id: payloadRaw, payloadRow });
                if (!payloadRow) {
                  console.log('[payload-debug] Origem PG sem resultado payloadRow', { chatId, payload_id: payloadRaw });
                }
              } catch (err) {
                console.warn(`[${this.botId}] Erro ao buscar payloads PG:`, err.message);
              }
            }
            if (!row && this.db) {
              try {
                row = this.db
                  .prepare('SELECT fbp, fbc, ip, user_agent FROM payload_tracking WHERE payload_id = ?')
                  .get(payloadRaw);
                console.log('[payload-debug] payload_tracking SQLite', { chatId, payload_id: payloadRaw, row });
                if (!row) {
                  console.log('[payload-debug] Origem SQLite sem resultado payload_tracking', { chatId, payload_id: payloadRaw });
                }
              } catch (err) {
                console.warn(`[${this.botId}] Erro ao buscar payload SQLite:`, err.message);
              }
            }
            if (!payloadRow && this.db) {
              try {
                payloadRow = this.db
                  .prepare('SELECT utm_source, utm_medium, utm_campaign, utm_term, utm_content, fbp, fbc, ip, user_agent FROM payloads WHERE payload_id = ?')
                  .get(payloadRaw);
                console.log('[payload-debug] payloadRow SQLite', { chatId, payload_id: payloadRaw, payloadRow });
                if (!payloadRow) {
                  console.log('[payload-debug] Origem SQLite sem resultado payloadRow', { chatId, payload_id: payloadRaw });
                }
              } catch (err) {
                console.warn(`[${this.botId}] Erro ao buscar payloads SQLite:`, err.message);
              }
            }

            if (row) {
              ({ fbp, fbc, ip, user_agent } = row);
              console.log('[payload-debug] Merge payload_tracking', { chatId, payload_id: payloadRaw, fbp, fbc, ip, user_agent });
              if (this.pgPool) {
                try {
                  const cleanTelegramId = this.normalizeTelegramId(chatId);
                  if (cleanTelegramId !== null) {
                    await this.postgres.executeQuery(
                      this.pgPool,
                      'UPDATE payload_tracking SET telegram_id = $1 WHERE payload_id = $2',
                      [cleanTelegramId, payloadRaw]
                    );
                    console.log(`[payload] Associado payload_tracking: ${chatId} \u21D2 ${payloadRaw}`);
                  }
                } catch (err) {
                  console.warn(`[${this.botId}] Erro ao associar payload PG:`, err.message);
                }
              }
              if (this.db) {
                try {
                  const cleanTelegramId = this.normalizeTelegramId(chatId);
                  if (cleanTelegramId !== null) {
                    this.db
                      .prepare('UPDATE payload_tracking SET telegram_id = ? WHERE payload_id = ?')
                      .run(cleanTelegramId, payloadRaw);
                    console.log(`[payload] Associado payload_tracking: ${chatId} \u21D2 ${payloadRaw}`);
                  }
                } catch (err) {
                  console.warn(`[${this.botId}] Erro ao associar payload SQLite:`, err.message);
                }
              }
            }
            // 🔥 NOVO: Se encontrou payload válido, associar todos os dados ao telegram_id
            let trackingSalvoDePayload = false;
            if (!payloadRow) {
              console.log('[payload-debug] payloadRow null', { chatId, payload_id: payloadRaw });
            }
            if (payloadRow) {
              if (!fbp) fbp = payloadRow.fbp;
              if (!fbc) fbc = payloadRow.fbc;
              if (!ip) ip = payloadRow.ip;
              if (!user_agent) user_agent = payloadRow.user_agent;
              utm_source = payloadRow.utm_source;
              utm_medium = payloadRow.utm_medium;
              utm_campaign = payloadRow.utm_campaign;
              console.log('[payload-debug] Merge payloadRow', { chatId, payload_id: payloadRaw, fbp, fbc, ip, user_agent });
              
              // 🔥 Garantir que utm_term e utm_content também sejam associados
              const utm_term = payloadRow.utm_term;
              const utm_content = payloadRow.utm_content;
              
              // 🔥 Salvar imediatamente na tabela tracking_data (sobrescrever qualquer tracking antigo)
              const payloadTrackingData = {
                utm_source,
                utm_medium,
                utm_campaign,
                utm_term,
                utm_content,
                fbp,
                fbc,
                ip,
                user_agent
              };

              console.log('[payload-debug] Salvando tracking', { chatId, payload_id: payloadRaw, forceOverwrite: true, payloadTrackingData });
              await this.salvarTrackingData(chatId, payloadTrackingData, true);
              console.log('[payload-debug] Tracking salvo com sucesso');
              console.log(`[payload] bot${this.botId} → Associado payload ${payloadRaw} ao telegram_id ${chatId}`);
              trackingSalvoDePayload = true;
            }
          }

          const trackingExtraido = fbp || fbc || ip || user_agent;
          if (trackingExtraido && !trackingSalvoDePayload) {
            let row = null;

            if (this.pgPool) {
              try {
                const res = await this.postgres.executeQuery(
                  this.pgPool,
                  'SELECT utm_source, utm_medium, utm_campaign, utm_term, utm_content, fbp, fbc, ip, user_agent FROM tracking_data WHERE telegram_id = $1',
                  [chatId]
                );
                row = res.rows[0];
              } catch (err) {
                console.warn(`[${this.botId}] Erro ao verificar tracking PG:`, err.message);
              }
            }

            const cacheEntry = this.getTrackingData(chatId);
            const existingQuality = cacheEntry
              ? cacheEntry.quality || (isRealTrackingData(cacheEntry) ? 'real' : 'fallback')
              : (row ? (isRealTrackingData(row) ? 'real' : 'fallback') : null);

            const newIsReal = isRealTrackingData({ fbp, fbc, ip, user_agent });

            if ((!cacheEntry || existingQuality === 'fallback') && newIsReal) {
              console.log('[payload-debug] Salvando tracking', { chatId, payload_id: payloadRaw, forceOverwrite: false, utm_source, utm_medium, utm_campaign, fbp, fbc, ip, user_agent });
              await this.salvarTrackingData(chatId, {
                utm_source,
                utm_medium,
                utm_campaign,
                fbp,
                fbc,
                ip,
                user_agent
              });
              console.log('[payload-debug] Tracking salvo com sucesso');
              if (this.pgPool && !row) {
                console.log(`[payload] ${this.botId} → Associado payload ${payloadRaw} ao telegram_id ${chatId}`);
              }
            }
          }

          // 🔥 NOVO: Armazenar dados no SessionTrackingService para rastreamento invisível (sempre que há tracking)
          if (trackingExtraido) {
            this.sessionTracking.storeTrackingData(chatId, {
              fbp,
              fbc,
              ip,
              user_agent,
              utm_source,
              utm_medium,
              utm_campaign,
              utm_term: null, // Pode vir de outros parâmetros
              utm_content: null // Pode vir de outros parâmetros
            });
          }

          if (this.pgPool && !trackingExtraido) {
            console.warn(`[${this.botId}] ⚠️ Nenhum dado de tracking recuperado para ${chatId}`);
          }
          if (trackingExtraido) {
            console.log('[DEBUG] trackData extraído:', { utm_source, utm_medium, utm_campaign, utm_term: payloadRow?.utm_term, utm_content: payloadRow?.utm_content, fbp, fbc, ip, user_agent });
          }
        } catch (e) {
          console.warn(`[${this.botId}] Falha ao processar payload do /start:`, e.message);
        }
      }
      await this.enviarMidiasHierarquicamente(chatId, this.config.midias.inicial);
      await this.bot.sendMessage(chatId, this.config.inicio.textoInicial, { parse_mode: 'HTML' });
      await this.bot.sendMessage(chatId, this.config.inicio.menuInicial.texto, {
        reply_markup: {
          inline_keyboard: this.config.inicio.menuInicial.opcoes.map(o => [{ text: o.texto, callback_data: o.callback }])
        }
      });
      if (this.pgPool) {
        const cleanTelegramId = this.normalizeTelegramId(chatId);
        if (cleanTelegramId !== null) {
          const existeRes = await this.postgres.executeQuery(
            this.pgPool,
            'SELECT telegram_id FROM downsell_progress WHERE telegram_id = $1',
            [cleanTelegramId]
          );
          if (existeRes.rows.length === 0) {
            await this.postgres.executeQuery(
              this.pgPool,
              'INSERT INTO downsell_progress (telegram_id, index_downsell, last_sent_at) VALUES ($1,$2,NULL)',
              [cleanTelegramId, 0]
            );
          }
        }
      }
    });

    this.bot.on('callback_query', async (query) => {
      const chatId = query.message.chat.id;
      const data = query.data;
      if (data === 'mostrar_planos') {
        const botoesPlanos = this.config.planos.map(pl => ([{ text: `${pl.emoji} ${pl.nome} — por R$${pl.valor.toFixed(2)}`, callback_data: pl.id }]));
        return this.bot.sendMessage(chatId, '💖 Escolha seu plano abaixo:', { reply_markup: { inline_keyboard: botoesPlanos } });
      }
      if (data === 'ver_previas') {
        return this.bot.sendMessage(chatId, `🙈 <b>Prévias:</b>\n\n💗 Acesse nosso canal:\n👉 ${this.config.canalPrevias}`, { parse_mode: 'HTML' });
      }
      if (data.startsWith('verificar_pagamento_')) {
        const transacaoId = data.replace('verificar_pagamento_', '');
        const tokenRow = this.db ? this.db.prepare('SELECT token, status, valor, telegram_id FROM tokens WHERE id_transacao = ? LIMIT 1').get(transacaoId) : null;
        if (!tokenRow) return this.bot.sendMessage(chatId, '❌ Pagamento não encontrado.');
        if (tokenRow.status !== 'valido' || !tokenRow.token) return this.bot.sendMessage(chatId, 'Pagamento ainda não foi realizado.');
        if (this.pgPool) {
          const tgId = this.normalizeTelegramId(chatId);
          if (tgId !== null) {
            await this.postgres.executeQuery(this.pgPool, 'UPDATE downsell_progress SET pagou = 1 WHERE telegram_id = $1', [tgId]);
          }
        }
        const valorReais = (tokenRow.valor / 100).toFixed(2);
        let track = this.getTrackingData(chatId);
        if (!track) {
          track = await this.buscarTrackingData(chatId);
        }
        track = track || {};
        const utmParams = [];
        if (track.utm_source) utmParams.push(`utm_source=${encodeURIComponent(track.utm_source)}`);
        if (track.utm_medium) utmParams.push(`utm_medium=${encodeURIComponent(track.utm_medium)}`);
        if (track.utm_campaign) utmParams.push(`utm_campaign=${encodeURIComponent(track.utm_campaign)}`);
        if (track.utm_term) utmParams.push(`utm_term=${encodeURIComponent(track.utm_term)}`);
        if (track.utm_content) utmParams.push(`utm_content=${encodeURIComponent(track.utm_content)}`);
        const utmString = utmParams.length ? '&' + utmParams.join('&') : '';
        const linkComToken = `${this.frontendUrl}/obrigado.html?token=${encodeURIComponent(tokenRow.token)}&valor=${valorReais}&${this.grupo}${utmString}`;
        console.log(`[${this.botId}] Link final:`, linkComToken);
        await this.bot.sendMessage(chatId, this.config.pagamento.aprovado);
        await this.bot.sendMessage(chatId, `<b>🎉 Pagamento aprovado!</b>\n\n🔗 Acesse: ${linkComToken}\n\n⚠️ O link irá expirar em 5 minutos.`, { parse_mode: 'HTML' });
        return;
      }
      let plano = this.config.planos.find(p => p.id === data);
      if (!plano) {
        for (const ds of this.config.downsells) {
          const p = ds.planos.find(pl => pl.id === data);
          if (p) {
            plano = { ...p, valor: p.valorComDesconto };
            break;
          }
        }
      }
      if (!plano) return;
      // ✅ Gerar cobrança
      let track = this.getTrackingData(chatId);
      if (!track) {
        track = await this.buscarTrackingData(chatId);
      }
      track = track || {};
      
      // 🔥 CORREÇÃO: Log detalhado do tracking data usado
      console.log('[DEBUG] 🎯 TRACKING DATA usado na cobrança para chatId', chatId, ':', {
        utm_source: track.utm_source,
        utm_medium: track.utm_medium, 
        utm_campaign: track.utm_campaign,
        fbp: !!track.fbp,
        fbc: !!track.fbc,
        source: track ? 'tracking_encontrado' : 'vazio'
      });
      
      // 🔥 CORREÇÃO: Buscar também do sessionTracking
      const sessionTrack = this.sessionTracking.getTrackingData(chatId);
      console.log('[DEBUG] 🎯 SESSION TRACKING data:', sessionTrack ? {
        utm_source: sessionTrack.utm_source,
        utm_medium: sessionTrack.utm_medium,
        utm_campaign: sessionTrack.utm_campaign
      } : 'vazio');
      
      // 🔥 CORREÇÃO: Se há dados mais recentes no sessionTracking, usar eles
      const finalUtms = {
        utm_source: (sessionTrack?.utm_source && sessionTrack.utm_source !== 'unknown') ? sessionTrack.utm_source : (track.utm_source || 'telegram'),
        utm_campaign: (sessionTrack?.utm_campaign && sessionTrack.utm_campaign !== 'unknown') ? sessionTrack.utm_campaign : (track.utm_campaign || 'bot_principal'),
        utm_medium: (sessionTrack?.utm_medium && sessionTrack.utm_medium !== 'unknown') ? sessionTrack.utm_medium : (track.utm_medium || 'telegram_bot')
      };
      
      console.log('[DEBUG] 🎯 UTMs FINAIS para cobrança:', finalUtms);
      
      const resposta = await axios.post(`${this.baseUrl}/api/gerar-cobranca`, {
        telegram_id: chatId,
        plano: plano.id, // Enviar o ID do plano para identificação correta
        valor: plano.valor,
        bot_id: this.botId,
        trackingData: {
          utm_source: finalUtms.utm_source,
          utm_campaign: finalUtms.utm_campaign,
          utm_medium: finalUtms.utm_medium,
          utm_term: track.utm_term,
          utm_content: track.utm_content,
          fbp: track.fbp,
          fbc: track.fbc,
          ip: track.ip,
          user_agent: track.user_agent
        }
      });
      const { qr_code_base64, pix_copia_cola, transacao_id } = resposta.data;
      let buffer;
      if (qr_code_base64) {
        const base64Image = qr_code_base64.replace(/^data:image\/png;base64,/, '');
        const imageBuffer = Buffer.from(base64Image, 'base64');
        buffer = await this.processarImagem(imageBuffer);
      }
      const legenda = this.config.mensagemPix(plano.nome, plano.valor, pix_copia_cola);
      if (buffer) {
        await this.bot.sendPhoto(chatId, buffer, {
          caption: legenda,
          parse_mode: 'HTML',
          reply_markup: { inline_keyboard: [[{ text: '✅ Verificar Status', callback_data: `verificar_pagamento_${transacao_id}` }]] }
        });
      } else {
        await this.bot.sendMessage(chatId, legenda, {
          parse_mode: 'HTML',
          reply_markup: { inline_keyboard: [[{ text: '✅ Verificar Status', callback_data: `verificar_pagamento_${transacao_id}` }]] }
        });
      }
    });

    this.bot.onText(/\/status/, async (msg) => {
      const chatId = msg.chat.id;
      if (!this.pgPool) return;
      const cleanTelegramId = this.normalizeTelegramId(chatId);
      if (cleanTelegramId === null) return;
      const usuarioRes = await this.postgres.executeQuery(
        this.pgPool,
        'SELECT index_downsell, pagou FROM downsell_progress WHERE telegram_id = $1',
        [cleanTelegramId]
      );
      const usuario = usuarioRes.rows[0];
      if (!usuario) return this.bot.sendMessage(chatId, '❌ Usuário não encontrado. Use /start primeiro.');
      const statusPagamento = usuario.pagou === 1 ? 'JÁ PAGOU ✅' : 'NÃO PAGOU ❌';
      const totalDownsells = this.config.downsells.length;
      const mensagem = `📊 <b>SEU STATUS:</b>\n\n💰 <b>Pagamento:</b> ${statusPagamento}\n📈 <b>Downsell atual:</b> ${usuario.index_downsell}/${totalDownsells}\n🔄 <b>Próximo downsell:</b> ${usuario.index_downsell >= totalDownsells ? 'Finalizado' : 'Em breve'}\n\n${usuario.pagou === 0 ? '💡 <i>Você receberá ofertas especiais automaticamente!</i>' : '🎉 <i>Obrigado pela sua compra!</i>'}`.trim();
      await this.bot.sendMessage(chatId, mensagem, { parse_mode: 'HTML' });
    });

    this.bot.onText(/\/resert/, async (msg) => {
      const chatId = msg.chat.id;
      if (!this.pgPool) return;
      const cleanTelegramId = this.normalizeTelegramId(chatId);
      if (cleanTelegramId === null) return;
      const usuarioRes = await this.postgres.executeQuery(
        this.pgPool,
        'SELECT telegram_id FROM downsell_progress WHERE telegram_id = $1',
        [cleanTelegramId]
      );
      const usuario = usuarioRes.rows[0];
      if (!usuario) return this.bot.sendMessage(chatId, '❌ Usuário não encontrado. Use /start primeiro.');
      await this.postgres.executeQuery(
        this.pgPool,
        'UPDATE downsell_progress SET pagou = 0, index_downsell = 0, last_sent_at = NULL WHERE telegram_id = $1',
        [cleanTelegramId]
      );
      await this.bot.sendMessage(chatId, `🔄 <b>Funil reiniciado com sucesso!</b>\n\n✅ Status de pagamento resetado\n✅ Downsells reiniciados\n📬 Você voltará a receber ofertas automaticamente\n\n💡 <i>Use /status para verificar seu novo status</i>`, { parse_mode: 'HTML' });
    });
  }

  async enviarDownsell(chatId) {
    if (!this.pgPool) return;
    const cleanTelegramId = this.normalizeTelegramId(chatId);
    if (cleanTelegramId === null) return;
    const progressoRes = await this.postgres.executeQuery(
      this.pgPool,
      'SELECT index_downsell FROM downsell_progress WHERE telegram_id = $1',
      [cleanTelegramId]
    );
    const progresso = progressoRes.rows[0] || { index_downsell: 0 };
    const idx = progresso.index_downsell;
    const lista = this.config.downsells;
    if (idx >= lista.length) return;
    const downsell = lista[idx];
    try {
      await this.enviarMidiasHierarquicamente(chatId, this.config.midias.downsells[downsell.id] || {});
      let replyMarkup = null;
      if (downsell.planos && downsell.planos.length > 0) {
        const botoes = downsell.planos.map(p => [{ text: `${p.emoji} ${p.nome} — R$${p.valorComDesconto.toFixed(2)}`, callback_data: p.id }]);
        replyMarkup = { inline_keyboard: botoes };
      }
      await this.bot.sendMessage(chatId, downsell.texto, { parse_mode: 'HTML', reply_markup: replyMarkup });
      await this.postgres.executeQuery(
        this.pgPool,
        'UPDATE downsell_progress SET index_downsell = $1, last_sent_at = NOW() WHERE telegram_id = $2',
        [idx + 1, cleanTelegramId]
      );
      if (idx + 1 < lista.length) {
        setTimeout(() => this.enviarDownsell(chatId).catch(err => console.error('Erro no próximo downsell:', err.message)), 20 * 60 * 1000);
      }
    } catch (err) {
      if (err.blockedByUser || err.response?.statusCode === 403 || err.message?.includes('bot was blocked by the user')) {
        await this.cancelarDownsellPorBloqueio(chatId);
        return;
      }
      console.error(`[${this.botId}] Erro ao enviar downsell para ${chatId}:`, err.message);
    }
  }

  async enviarDownsells(targetId = null) {
    if (!this.pgPool) return;
    const flagKey = targetId || 'GLOBAL';
    if (this.processingDownsells.get(flagKey)) return;
    this.processingDownsells.set(flagKey, true);
    try {
      let usuariosRes;
      const cleanTargetId = targetId ? this.normalizeTelegramId(targetId) : null;
      if (targetId) {
        if (cleanTargetId === null) return;
        usuariosRes = await this.postgres.executeQuery(
          this.pgPool,
          'SELECT telegram_id, index_downsell, last_sent_at FROM downsell_progress WHERE pagou = 0 AND telegram_id = $1',
          [cleanTargetId]
        );
      } else {
        usuariosRes = await this.postgres.executeQuery(
          this.pgPool,
          'SELECT telegram_id, index_downsell, last_sent_at FROM downsell_progress WHERE pagou = 0'
        );
      }
      const usuarios = usuariosRes.rows;
      for (const usuario of usuarios) {
        const { telegram_id, index_downsell, last_sent_at } = usuario;
        const cleanTelegramIdLoop = this.normalizeTelegramId(telegram_id);
        if (cleanTelegramIdLoop === null) continue;
        if (index_downsell >= this.config.downsells.length) continue;
        if (last_sent_at) {
          const diff = DateTime.now().toMillis() - DateTime.fromISO(last_sent_at).toMillis();
          if (diff < 20 * 60 * 1000) continue;
        }
        const downsell = this.config.downsells[index_downsell];
        try {
          await this.enviarMidiasHierarquicamente(cleanTelegramIdLoop, this.config.midias.downsells[downsell.id] || {});
          let replyMarkup = null;
          if (downsell.planos && downsell.planos.length > 0) {
            const botoes = downsell.planos.map(plano => [{ text: `${plano.emoji} ${plano.nome} — R$${plano.valorComDesconto.toFixed(2)}`, callback_data: plano.id }]);
            replyMarkup = { inline_keyboard: botoes };
          }
          await this.bot.sendMessage(cleanTelegramIdLoop, downsell.texto, { parse_mode: 'HTML', reply_markup: replyMarkup });
          await this.postgres.executeQuery(
            this.pgPool,
            'UPDATE downsell_progress SET index_downsell = $1, last_sent_at = NOW() WHERE telegram_id = $2',
            [index_downsell + 1, cleanTelegramIdLoop]
          );
        } catch (err) {
          if (err.blockedByUser || err.response?.statusCode === 403 || err.message?.includes('bot was blocked by the user')) {
            await this.cancelarDownsellPorBloqueio(cleanTelegramIdLoop);
            continue;
          }
          console.error(`[${this.botId}] Erro ao enviar downsell para ${telegram_id}:`, err.message);
          continue;
        }
        await new Promise(r => setTimeout(r, 5000));
      }
    } catch (err) {
      console.error(`[${this.botId}] Erro geral na função enviarDownsells:`, err.message);
    } finally {
      this.processingDownsells.delete(flagKey);
    }
  }
}

module.exports = TelegramBotService;<|MERGE_RESOLUTION|>--- conflicted
+++ resolved
@@ -1045,11 +1045,8 @@
         console.log(
           `[${this.botId}] Registrando tracking de Purchase no Google Sheets para transação ${normalizedId}`
         );
-<<<<<<< HEAD
         await googleSheetsService.appendDataToSheet('purchase!A1', [purchaseData]);
-=======
-        await appendDataToSheet('purchase!A1', [purchaseData]);
->>>>>>> 8642c830
+
       } catch (gsErr) {
         console.error(
           `[${this.botId}] Erro ao registrar Purchase no Google Sheets para transação ${normalizedId}:`,
