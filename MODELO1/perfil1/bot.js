--- conflicted
+++ resolved
@@ -77,30 +77,25 @@
   bot = new TelegramBot(TELEGRAM_TOKEN, { polling: false });
   
   // Configurar webhook de forma robusta
-  if (BASE_URL) {
-    const webhookUrl = `${BASE_URL}/bot${TELEGRAM_TOKEN}`;
-    setTimeout(async () => {
-      console.log('🔗 Verificando BASE_URL antes de configurar o webhook...');
+if (BASE_URL) {
+  const webhookUrl = `${BASE_URL}/bot${TELEGRAM_TOKEN}`;
+  setTimeout(async () => {
+    console.log('🔁 Verificando BASE_URL antes de configurar o webhook...');
+    try {
+      await axios.get(BASE_URL);
+      console.log('✅ BASE_URL acessível, configurando webhook...');
       try {
-        await axios.get(BASE_URL);
-        console.log('✅ BASE_URL acessível, configurando webhook...');
-<<<<<<< HEAD
         await bot.setWebHook(webhookUrl);
         console.log('✅ Webhook configurado:', webhookUrl);
       } catch (err) {
-        console.error('❌ Erro ao verificar BASE_URL ou configurar webhook:', err.message);
-=======
-        try {
-          await bot.setWebHook(webhookUrl);
-          console.log('✅ Webhook configurado:', webhookUrl);
-        } catch (err) {
-          console.error('❌ Erro ao configurar webhook:', err.message);
-        }
-      } catch (err) {
-        console.error('❌ Falha ao verificar BASE_URL:', err.message);
->>>>>>> de1bc115
-      }
-    }, 5000); // pequeno atraso para estabilizar a rede
+        console.error('❌ Erro ao configurar webhook:', err.message);
+      }
+    } catch (err) {
+      console.error('❌ Falha ao verificar BASE_URL:', err.message);
+    }
+  }, 5000); // pequeno atraso para estabilizar a rede
+}
+
   }
 } catch (error) {
   console.error('❌ Erro ao inicializar bot:', error);
